--- conflicted
+++ resolved
@@ -5,10 +5,6 @@
 )
 from tests.utils.mock_server import mock_server, default_ctx, create_app, ParseCTX
 
-<<<<<<< HEAD
-# from tests.utils.mock_backend import BackendMock
-=======
->>>>>>> ee217b34
 from tests.utils.mock_requests import InjectRequests
 from tests.utils.records import RecordsUtil
 from tests.utils.notebook_client import WandbNotebookClient
@@ -25,10 +21,6 @@
 )
 
 __all__ = [
-<<<<<<< HEAD
-    # "BackendMock",
-=======
->>>>>>> ee217b34
     "ParseCTX",
     "RecordsUtil",
     "WandbNotebookClient",
