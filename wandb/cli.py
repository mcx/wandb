--- conflicted
+++ resolved
@@ -614,7 +614,8 @@
     api.set_current_run_id(run.id)
 
     rm = run_manager.RunManager(api, run)
-    rm.wrap_existing_process(user_process_pid, stdout_master_fd, stderr_master_fd)
+    rm.wrap_existing_process(
+        user_process_pid, stdout_master_fd, stderr_master_fd)
 
 
 @cli.command(context_settings=RUN_CONTEXT, help="Launch a job")
@@ -644,12 +645,8 @@
         else:
             config_paths = []
         config = Config(config_paths=config_paths, wandb_dir=wandb.wandb_dir())
-<<<<<<< HEAD
-        run = wandb_run.Run.from_environment_or_defaults(
-            run_id=id, mode='run', config=config, description=message)
-=======
-        run = wandb_run.Run(run_id=id, mode='run', config=config, description=message)
->>>>>>> d4eb79cb
+        run = wandb_run.Run(run_id=id, mode='run',
+                            config=config, description=message)
 
     api.set_current_run_id(run.id)
 
