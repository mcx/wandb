import base64
import contextlib
import hashlib
import os
import re
import shutil
import tempfile
import time
from typing import (
    Any,
    Callable,
    Dict,
    Generator,
    IO,
    Iterable,
    Iterator,
    List,
    Mapping,
    Optional,
    Sequence,
    Tuple,
    TYPE_CHECKING,
    Union,
)
from urllib.parse import quote, urlparse

import requests
import wandb
from wandb import env
from wandb import util
from wandb.apis import InternalApi, PublicApi
from wandb.apis.public import Artifact as PublicArtifact
import wandb.data_types as data_types
from wandb.errors import CommError
from wandb.errors.term import termlog, termwarn

from . import lib as wandb_lib
from .interface.artifacts import (  # noqa: F401 pylint: disable=unused-import
    Artifact as ArtifactInterface,
    ArtifactEntry,
    ArtifactManifest,
    ArtifactsCache,
    b64_string_to_hex,
    get_artifacts_cache,
    md5_file_b64,
    md5_string,
    StorageHandler,
    StorageLayout,
    StoragePolicy,
)


if TYPE_CHECKING:
    import google.cloud.storage as gcs_module  # type: ignore
    import boto3  # type: ignore
    import wandb.filesync.step_prepare.StepPrepare as StepPrepare  # type: ignore

# This makes the first sleep 1s, and then doubles it up to total times,
# which makes for ~18 hours.
_REQUEST_RETRY_STRATEGY = requests.packages.urllib3.util.retry.Retry(
    backoff_factor=1,
    total=16,
    status_forcelist=(308, 408, 409, 429, 500, 502, 503, 504),
)

_REQUEST_POOL_CONNECTIONS = 64

_REQUEST_POOL_MAXSIZE = 64

ARTIFACT_TMP = tempfile.TemporaryDirectory("wandb-artifacts")


class _AddedObj:
    def __init__(self, entry: ArtifactEntry, obj: data_types.WBValue):
        self.entry = entry
        self.obj = obj


class Artifact(ArtifactInterface):
    """
    Flexible and lightweight building block for dataset and model versioning.

    Constructs an empty artifact whose contents can be populated using its
    `add` family of functions. Once the artifact has all the desired files,
    you can call `wandb.log_artifact()` to log it.

    Arguments:
        name: (str) A human-readable name for this artifact, which is how you
            can identify this artifact in the UI or reference it in `use_artifact`
            calls. Names can contain letters, numbers, underscores, hyphens, and
            dots. The name must be unique across a project.
        type: (str) The type of the artifact, which is used to organize and differentiate
            artifacts. Common types include `dataset` or `model`, but you can use any string
            containing letters, numbers, underscores, hyphens, and dots.
        description: (str, optional) Free text that offers a description of the artifact. The
            description is markdown rendered in the UI, so this is a good place to place tables,
            links, etc.
        metadata: (dict, optional) Structured data associated with the artifact,
            for example class distribution of a dataset. This will eventually be queryable
            and plottable in the UI. There is a hard limit of 100 total keys.

    Examples:
        Basic usage
        ```
        wandb.init()

        artifact = wandb.Artifact('mnist', type='dataset')
        artifact.add_dir('mnist/')
        wandb.log_artifact(artifact)
        ```

    Raises:
        Exception: if problem.

    Returns:
        An `Artifact` object.
    """

    _added_objs: Dict[int, _AddedObj]
    _added_local_paths: Dict[str, ArtifactEntry]
    _distributed_id: Optional[str]
    _metadata: dict
    _logged_artifact: Optional[ArtifactInterface]
    _incremental: bool
    _client_id: str

    def __init__(
        self,
        name: str,
        type: str,
        description: Optional[str] = None,
        metadata: Optional[dict] = None,
        incremental: Optional[bool] = None,
        use_as: Optional[str] = None,
    ) -> None:
        if not re.match(r"^[a-zA-Z0-9_\-.]+$", name):
            raise ValueError(
                "Artifact name may only contain alphanumeric characters, dashes, underscores, and dots. "
                'Invalid name: "%s"' % name
            )
        # TODO: this shouldn't be a property of the artifact. It's a more like an
        # argument to log_artifact.
        storage_layout = StorageLayout.V2
        if env.get_use_v1_artifacts():
            storage_layout = StorageLayout.V1

        self._storage_policy = WandbStoragePolicy(
            config={
                "storageLayout": storage_layout,
                #  TODO: storage region
            }
        )
        self._api = InternalApi()
        self._final = False
        self._digest = ""
        self._file_entries = None
        self._manifest = ArtifactManifestV1(self, self._storage_policy)
        self._cache = get_artifacts_cache()
        self._added_objs = {}
        self._added_local_paths = {}
        # You can write into this directory when creating artifact files
        self._artifact_dir = tempfile.TemporaryDirectory()
        self._type = type
        self._name = name
        self._description = description
        self._metadata = metadata or {}
        self._distributed_id = None
        self._logged_artifact = None
        self._incremental = False
        self._client_id = util.generate_id(128)
        self._sequence_client_id = util.generate_id(128)
        self._cache.store_client_artifact(self)
        self._use_as = use_as

        if incremental:
            self._incremental = incremental
            wandb.termwarn("Using experimental arg `incremental`")

    @property
    def id(self) -> Optional[str]:
        if self._logged_artifact:
            return self._logged_artifact.id

        # The artifact hasn't been saved so an ID doesn't exist yet.
        return None

    @property
    def version(self) -> str:
        if self._logged_artifact:
            return self._logged_artifact.version

        raise ValueError(
            "Cannot call version on an artifact before it has been logged or in offline mode"
        )

    @property
    def entity(self) -> str:
        if self._logged_artifact:
            return self._logged_artifact.entity
        return self._api.settings("entity") or self._api.viewer().get("entity")  # type: ignore

    @property
    def project(self) -> str:
        if self._logged_artifact:
            return self._logged_artifact.project

        return self._api.settings("project")  # type: ignore

    @property
    def manifest(self) -> ArtifactManifest:
        if self._logged_artifact:
            return self._logged_artifact.manifest

        self.finalize()
        return self._manifest

    @property
    def digest(self) -> str:
        if self._logged_artifact:
            return self._logged_artifact.digest

        self.finalize()
        # Digest will be none if the artifact hasn't been saved yet.
        return self._digest

    @property
    def type(self) -> str:
        if self._logged_artifact:
            return self._logged_artifact.type

        return self._type

    @property
    def name(self) -> str:
        if self._logged_artifact:
            return self._logged_artifact.name

        return self._name

    @property
    def state(self) -> str:
        if self._logged_artifact:
            return self._logged_artifact.state

        return "PENDING"

    @property
    def size(self) -> int:
        if self._logged_artifact:
            return self._logged_artifact.size
        sizes: List[int] = []
        for _, entry in self._manifest.items():
            e_size = entry.size
            if e_size is not None:
                sizes.append(e_size)
        return sum(sizes)

    @property
    def commit_hash(self) -> str:
        if self._logged_artifact:
            return self._logged_artifact.commit_hash

        raise ValueError(
            "Cannot access commit_hash on an artifact before it has been logged or in offline mode"
        )

    @property
    def description(self) -> Optional[str]:
        if self._logged_artifact:
            return self._logged_artifact.description

        return self._description

    @description.setter
    def description(self, desc: Optional[str]) -> None:
        if self._logged_artifact:
            self._logged_artifact.description = desc
            return

        self._description = desc

    @property
    def metadata(self) -> dict:
        if self._logged_artifact:
            return self._logged_artifact.metadata

        return self._metadata

    @metadata.setter
    def metadata(self, metadata: dict) -> None:
        if self._logged_artifact:
            self._logged_artifact.metadata = metadata
            return

        self._metadata = metadata

    @property
    def aliases(self) -> List[str]:
        if self._logged_artifact:
            return self._logged_artifact.aliases

        raise ValueError(
            "Cannot call aliases on an artifact before it has been logged or in offline mode"
        )

    @aliases.setter
    def aliases(self, aliases: List[str]) -> None:
        """
        Arguments:
            aliases: (list) The list of aliases associated with this artifact.
        """
        if self._logged_artifact:
            self._logged_artifact.aliases = aliases
            return

        raise ValueError(
            "Cannot set aliases on an artifact before it has been logged or in offline mode"
        )

    @property
    def use_as(self) -> Optional[str]:
        return self._use_as

    @property
    def distributed_id(self) -> Optional[str]:
        return self._distributed_id

    @distributed_id.setter
    def distributed_id(self, distributed_id: Optional[str]) -> None:
        self._distributed_id = distributed_id

    @property
    def incremental(self) -> bool:
        return self._incremental

    def used_by(self) -> List["wandb.apis.public.Run"]:
        if self._logged_artifact:
            return self._logged_artifact.used_by()

        raise ValueError(
            "Cannot call used_by on an artifact before it has been logged or in offline mode"
        )

    def logged_by(self) -> "wandb.apis.public.Run":
        if self._logged_artifact:
            return self._logged_artifact.logged_by()

        raise ValueError(
            "Cannot call logged_by on an artifact before it has been logged or in offline mode"
        )

    @contextlib.contextmanager
    def new_file(self, name: str, mode: str = "w") -> Generator[IO, None, None]:
        self._ensure_can_add()
        path = os.path.join(self._artifact_dir.name, name.lstrip("/"))
        if os.path.exists(path):
            raise ValueError(f'File with name "{name}" already exists at "{path}"')

        util.mkdir_exists_ok(os.path.dirname(path))
        with util.fsync_open(path, mode) as f:
            yield f

        self.add_file(path, name=name)

    def add_file(
        self,
        local_path: str,
        name: Optional[str] = None,
        is_tmp: Optional[bool] = False,
    ) -> ArtifactEntry:
        self._ensure_can_add()
        if not os.path.isfile(local_path):
            raise ValueError("Path is not a file: %s" % local_path)

        name = util.to_forward_slash_path(name or os.path.basename(local_path))
        digest = md5_file_b64(local_path)

        if is_tmp:
            file_path, file_name = os.path.split(name)
            file_name_parts = file_name.split(".")
            file_name_parts[0] = b64_string_to_hex(digest)[:20]
            name = os.path.join(file_path, ".".join(file_name_parts))

        return self._add_local_file(name, local_path, digest=digest)

    def add_dir(self, local_path: str, name: Optional[str] = None) -> None:
        self._ensure_can_add()
        if not os.path.isdir(local_path):
            raise ValueError("Path is not a directory: %s" % local_path)

        termlog(
            "Adding directory to artifact (%s)... "
            % os.path.join(".", os.path.normpath(local_path)),
            newline=False,
        )
        start_time = time.time()

        paths = []
        for dirpath, _, filenames in os.walk(local_path, followlinks=True):
            for fname in filenames:
                physical_path = os.path.join(dirpath, fname)
                logical_path = os.path.relpath(physical_path, start=local_path)
                if name is not None:
                    logical_path = os.path.join(name, logical_path)
                paths.append((logical_path, physical_path))

        def add_manifest_file(log_phy_path: Tuple[str, str]) -> None:
            logical_path, physical_path = log_phy_path
            self._add_local_file(logical_path, physical_path)

        import multiprocessing.dummy  # this uses threads

        num_threads = 8
        pool = multiprocessing.dummy.Pool(num_threads)
        pool.map(add_manifest_file, paths)
        pool.close()
        pool.join()

        termlog("Done. %.1fs" % (time.time() - start_time), prefix=False)

    def add_reference(
        self,
        uri: Union[ArtifactEntry, str],
        name: Optional[str] = None,
        checksum: bool = True,
        max_objects: Optional[int] = None,
    ) -> Sequence[ArtifactEntry]:
        self._ensure_can_add()
        if name is not None:
            name = util.to_forward_slash_path(name)

        # This is a bit of a hack, we want to check if the uri is a of the type
        # ArtifactEntry which is a private class returned by Artifact.get_path in
        # wandb/apis/public.py. If so, then recover the reference URL.
        uri_str: str
        if isinstance(uri, ArtifactEntry) and uri.parent_artifact() != self:
            ref_url_fn = uri.ref_url
            uri_str = ref_url_fn()
        elif isinstance(uri, str):
            uri_str = uri
        url = urlparse(str(uri_str))
        if not url.scheme:
            raise ValueError(
                "References must be URIs. To reference a local file, use file://"
            )

        manifest_entries = self._storage_policy.store_reference(
            self, uri_str, name=name, checksum=checksum, max_objects=max_objects
        )
        for entry in manifest_entries:
            self._manifest.add_entry(entry)

        return manifest_entries

    def add(self, obj: data_types.WBValue, name: str) -> ArtifactEntry:
        self._ensure_can_add()
        name = util.to_forward_slash_path(name)

        # This is a "hack" to automatically rename tables added to
        # the wandb /media/tables directory to their sha-based name.
        # TODO: figure out a more appropriate convention.
        is_tmp_name = name.startswith("media/tables")

        # Validate that the object is one of the correct wandb.Media types
        # TODO: move this to checking subclass of wandb.Media once all are
        # generally supported
        allowed_types = [
            data_types.Bokeh,
            data_types.JoinedTable,
            data_types.PartitionedTable,
            data_types.Table,
            data_types.Classes,
            data_types.ImageMask,
            data_types.BoundingBoxes2D,
            data_types.Audio,
            data_types.Image,
            data_types.Video,
            data_types.Html,
            data_types.Object3D,
            data_types.Molecule,
            data_types._SavedModel,
        ]

        if not any(isinstance(obj, t) for t in allowed_types):
            raise ValueError(
                "Found object of type {}, expected one of {}.".format(
                    obj.__class__, allowed_types
                )
            )

        obj_id = id(obj)
        if obj_id in self._added_objs:
            return self._added_objs[obj_id].entry

        # If the object is coming from another artifact, save it as a reference
        ref_path = obj._get_artifact_entry_ref_url()
        if ref_path is not None:
            return self.add_reference(ref_path, type(obj).with_suffix(name))[0]

        val = obj.to_json(self)
        name = obj.with_suffix(name)
        entry = self._manifest.get_entry_by_path(name)
        if entry is not None:
            return entry

        def do_write(f: IO) -> None:
            import json

            # TODO: Do we need to open with utf-8 codec?
            f.write(json.dumps(val, sort_keys=True))

        if is_tmp_name:
            file_path = os.path.join(ARTIFACT_TMP.name, str(id(self)), name)
            folder_path, _ = os.path.split(file_path)
            if not os.path.exists(folder_path):
                os.makedirs(folder_path)
            with open(file_path, "w") as tmp_f:
                do_write(tmp_f)
        else:
            with self.new_file(name) as f:
                file_path = f.name
                do_write(f)

        # Note, we add the file from our temp directory.
        # It will be added again later on finalize, but succeed since
        # the checksum should match
        entry = self.add_file(file_path, name, is_tmp_name)
        self._added_objs[obj_id] = _AddedObj(entry, obj)
        if obj._artifact_target is None:
            obj._set_artifact_target(self, entry.path)

        if is_tmp_name:
            if os.path.exists(file_path):
                os.remove(file_path)

        return entry

    def get_path(self, name: str) -> ArtifactEntry:
        if self._logged_artifact:
            return self._logged_artifact.get_path(name)

        raise ValueError(
            "Cannot load paths from an artifact before it has been logged or in offline mode"
        )

    def get(self, name: str) -> data_types.WBValue:
        if self._logged_artifact:
            return self._logged_artifact.get(name)

        raise ValueError(
            "Cannot call get on an artifact before it has been logged or in offline mode"
        )

    def download(self, root: str = None, recursive: bool = False) -> str:
        if self._logged_artifact:
            return self._logged_artifact.download(root=root, recursive=recursive)

        raise ValueError(
            "Cannot call download on an artifact before it has been logged or in offline mode"
        )

    def checkout(self, root: Optional[str] = None) -> str:
        if self._logged_artifact:
            return self._logged_artifact.checkout(root=root)

        raise ValueError(
            "Cannot call checkout on an artifact before it has been logged or in offline mode"
        )

    def verify(self, root: Optional[str] = None) -> bool:
        if self._logged_artifact:
            return self._logged_artifact.verify(root=root)

        raise ValueError(
            "Cannot call verify on an artifact before it has been logged or in offline mode"
        )

    def save(
        self,
        project: Optional[str] = None,
        settings: Optional["wandb.wandb_sdk.wandb_settings.Settings"] = None,
    ) -> None:
        """
        Persists any changes made to the artifact. If currently in a run, that run will
        log this artifact. If not currently in a run, a run of type "auto" will be created
        to track this artifact.

        Arguments:
            project: (str, optional) A project to use for the artifact in the case that a run is not already in context
            settings: (wandb.Settings, optional) A settings object to use when initializing an
            automatic run. Most commonly used in testing harness.

        Returns:
            None
        """

        if self._incremental:
            with wandb_lib.telemetry.context() as tel:
                tel.feature.artifact_incremental = True

        if self._logged_artifact:
            return self._logged_artifact.save()
        else:
            if wandb.run is None:
                if settings is None:
                    settings = wandb.Settings(silent="true")
                with wandb.init(
                    project=project, job_type="auto", settings=settings
                ) as run:
                    # redoing this here because in this branch we know we didn't
                    # have the run at the beginning of the method
                    if self._incremental:
                        with wandb_lib.telemetry.context(run=run) as tel:
                            tel.feature.artifact_incremental = True
                    run.log_artifact(self)
            else:
                wandb.run.log_artifact(self)

    def delete(self) -> None:
        if self._logged_artifact:
            return self._logged_artifact.delete()

        raise ValueError(
            "Cannot call delete on an artifact before it has been logged or in offline mode"
        )

    def wait(self) -> ArtifactInterface:
        if self._logged_artifact:
            return self._logged_artifact.wait()

        raise ValueError(
            "Cannot call wait on an artifact before it has been logged or in offline mode"
        )

    def get_added_local_path_name(self, local_path: str) -> Optional[str]:
        """
        Get the artifact relative name of a file added by a local filesystem path.

        Arguments:
            local_path: (str) The local path to resolve into an artifact relative name.

        Returns:
            str: The artifact relative name.

        Examples:
            Basic usage
            ```
            artifact = wandb.Artifact('my_dataset', type='dataset')
            artifact.add_file('path/to/file.txt', name='artifact/path/file.txt')

            # Returns `artifact/path/file.txt`:
            name = artifact.get_added_local_path_name('path/to/file.txt')
            ```
        """
        entry = self._added_local_paths.get(local_path, None)
        if entry is None:
            return None
        return entry.path

    def finalize(self) -> None:
        """
        Marks this artifact as final, which disallows further additions to the artifact.
        This happens automatically when calling `log_artifact`.


        Returns:
            None
        """
        if self._final:
            return self._file_entries

        # mark final after all files are added
        self._final = True
        self._digest = self._manifest.digest()

    def json_encode(self) -> Dict[str, Any]:
        if not self._logged_artifact:
            raise ValueError(
                "Cannot json encode artifact before it has been logged or in offline mode."
            )
        return util.artifact_to_json(self)

    def _ensure_can_add(self) -> None:
        if self._final:
            raise ValueError("Can't add to finalized artifact.")

    def _add_local_file(
        self, name: str, path: str, digest: Optional[str] = None
    ) -> ArtifactEntry:
        digest = digest or md5_file_b64(path)
        size = os.path.getsize(path)
        name = util.to_forward_slash_path(name)

        cache_path, hit, cache_open = self._cache.check_md5_obj_path(digest, size)
        if not hit:
            with cache_open() as f:
                shutil.copyfile(path, f.name)

        entry = ArtifactManifestEntry(
            name,
            None,
            digest=digest,
            size=size,
            local_path=cache_path,
        )

        self._manifest.add_entry(entry)
        self._added_local_paths[path] = entry
        return entry

    def __setitem__(self, name: str, item: data_types.WBValue) -> ArtifactEntry:
        return self.add(item, name)

    def __getitem__(self, name: str) -> Optional[data_types.WBValue]:
        return self.get(name)


class ArtifactManifestV1(ArtifactManifest):

    entries: Dict[str, "ArtifactManifestEntry"] = {}

    @classmethod
    def version(cls) -> int:
        return 1

    @classmethod
    def from_manifest_json(
        cls, artifact: ArtifactInterface, manifest_json: Dict
    ) -> "ArtifactManifestV1":
        if manifest_json["version"] != cls.version():
            raise ValueError(
                "Expected manifest version 1, got %s" % manifest_json["version"]
            )

        storage_policy_name = manifest_json["storagePolicy"]
        storage_policy_config = manifest_json.get("storagePolicyConfig", {})
        storage_policy_cls = StoragePolicy.lookup_by_name(storage_policy_name)
        if storage_policy_cls is None:
            raise ValueError('Failed to find storage policy "%s"' % storage_policy_name)

        entries: Mapping[str, ArtifactManifestEntry] = {
            name: ArtifactManifestEntry(
                path=name,
                digest=val["digest"],
                birth_artifact_id=val.get("birthArtifactID"),
                ref=val.get("ref"),
                size=val.get("size"),
                extra=val.get("extra"),
                local_path=val.get("local_path"),
            )
            for name, val in manifest_json["contents"].items()
        }

        return cls(
            artifact, storage_policy_cls.from_config(storage_policy_config), entries
        )

    def __init__(
        self,
        artifact: ArtifactInterface,
        storage_policy: StoragePolicy,
        entries: Optional[Mapping[str, ArtifactEntry]] = None,
    ) -> None:
<<<<<<< HEAD
        self.entries = {}
        super(ArtifactManifestV1, self).__init__(
            artifact, storage_policy, entries=entries
        )
=======
        super().__init__(artifact, storage_policy, entries=entries)
>>>>>>> 49bcd93b

    def __contains__(self, path: str) -> bool:
        return path in self.entries

    def __getitem__(self, path: str) -> "ArtifactEntry":
        return self.entries[path]

    def __setitem__(self, path: str, entry: "ArtifactEntry") -> None:
        self.entries[path] = ArtifactManifestEntry(
            path=entry.path,
            ref=entry.ref,
            digest=entry.digest,
            birth_artifact_id=entry.birth_artifact_id,
            size=entry.size,
            extra=entry.extra,
            local_path=entry.local_path,
        )

    def __iter__(self) -> Iterator[str]:
        for path in self.entries:
            yield path

    def __len__(self) -> int:
        return len(self.entries)

    def items(self) -> Iterable[Tuple[str, "ArtifactEntry"]]:
        for path, entry in self.entries.items():
            yield (path, entry)

    def keys(self) -> Iterable[str]:
        return self.entries.keys()

    def values(self) -> Iterable["ArtifactEntry"]:
        return self.entries.values()

    def to_manifest_json(self) -> Dict:
        """This is the JSON that's stored in wandb_manifest.json

        If include_local is True we also include the local paths to files. This is
        used to represent an artifact that's waiting to be saved on the current
        system. We don't need to include the local paths in the artifact manifest
        contents.
        """
        contents = {}
        for entry in sorted(self.values(), key=lambda k: k.path):
            json_entry: Dict[str, Any] = {
                "digest": entry.digest,
            }
            if entry.birth_artifact_id:
                json_entry["birthArtifactID"] = entry.birth_artifact_id
            if entry.ref:
                json_entry["ref"] = entry.ref
            if entry.extra:
                json_entry["extra"] = entry.extra
            if entry.size is not None:
                json_entry["size"] = entry.size
            contents[entry.path] = json_entry
        return {
            "version": self.__class__.version(),
            "storagePolicy": self.storage_policy.name(),
            "storagePolicyConfig": self.storage_policy.config() or {},
            "contents": contents,
        }

    def digest(self) -> str:
        hasher = hashlib.md5()
<<<<<<< HEAD
        hasher.update("wandb-artifact-manifest-v1\n".encode())
        for (name, entry) in sorted(self.items(), key=lambda kv: kv[0]):
            hasher.update("{}:{}\n".format(name, entry.digest).encode())
=======
        hasher.update(b"wandb-artifact-manifest-v1\n")
        for (name, entry) in sorted(self.entries.items(), key=lambda kv: kv[0]):
            hasher.update(f"{name}:{entry.digest}\n".encode())
>>>>>>> 49bcd93b
        return hasher.hexdigest()


class ArtifactManifestEntry(ArtifactEntry):
    def __init__(
        self,
        path: str,
        ref: Optional[str],
        digest: str,
        birth_artifact_id: Optional[str] = None,
        size: Optional[int] = None,
        extra: Dict = None,
        local_path: Optional[str] = None,
    ):
        if local_path is not None and size is None:
            raise AssertionError(
                "programming error, size required when local_path specified"
            )
        self.path = util.to_forward_slash_path(path)
        self.ref = ref  # This is None for files stored in the artifact.
        self.digest = digest
        self.birth_artifact_id = birth_artifact_id
        self.size = size
        self.extra = extra or {}
        # This is not stored in the manifest json, it's only used in the process
        # of saving
        self.local_path = local_path

    def ref_target(self) -> str:
        if self.ref is None:
            raise ValueError("Only reference entries support ref_target().")
        return self.ref

<<<<<<< HEAD
=======
    def __repr__(self) -> str:
        if self.ref is not None:
            summary = f"ref: {self.ref}/{self.path}"
        else:
            summary = "digest: %s" % self.digest

        return "<ManifestEntry %s>" % summary

>>>>>>> 49bcd93b

class WandbStoragePolicy(StoragePolicy):
    @classmethod
    def name(cls) -> str:
        return "wandb-storage-policy-v1"

    @classmethod
    def from_config(cls, config: Dict) -> "WandbStoragePolicy":
        return cls(config=config)

    def __init__(self, config: Dict = None) -> None:
        self._cache = get_artifacts_cache()
        self._config = config or {}
        self._session = requests.Session()
        adapter = requests.adapters.HTTPAdapter(
            max_retries=_REQUEST_RETRY_STRATEGY,
            pool_connections=_REQUEST_POOL_CONNECTIONS,
            pool_maxsize=_REQUEST_POOL_MAXSIZE,
        )
        self._session.mount("http://", adapter)
        self._session.mount("https://", adapter)

        s3 = S3Handler()
        gcs = GCSHandler()
        http = HTTPHandler(self._session)
        https = HTTPHandler(self._session, scheme="https")
        artifact = WBArtifactHandler()
        local_artifact = WBLocalArtifactHandler()
        file_handler = LocalFileHandler()

        self._api = InternalApi()
        self._handler = MultiHandler(
            handlers=[
                s3,
                gcs,
                http,
                https,
                artifact,
                local_artifact,
                file_handler,
            ],
            default_handler=TrackingHandler(),
        )

    def config(self) -> Dict:
        return self._config

    def load_file(
        self, artifact: ArtifactInterface, name: str, manifest_entry: ArtifactEntry
    ) -> str:
        path, hit, cache_open = self._cache.check_md5_obj_path(
            manifest_entry.digest,
            manifest_entry.size if manifest_entry.size is not None else 0,
        )
        if hit:
            return path

        response = self._session.get(
            self._file_url(self._api, artifact.entity, manifest_entry),
            auth=("api", self._api.api_key),
            stream=True,
        )
        response.raise_for_status()

        with cache_open(mode="wb") as file:
            for data in response.iter_content(chunk_size=16 * 1024):
                file.write(data)
        return path

    def store_reference(
        self,
        artifact: ArtifactInterface,
        path: str,
        name: Optional[str] = None,
        checksum: bool = True,
        max_objects: Optional[int] = None,
    ) -> Sequence[ArtifactEntry]:
        return self._handler.store_path(
            artifact, path, name=name, checksum=checksum, max_objects=max_objects
        )

    def load_reference(
        self,
        artifact: ArtifactInterface,
        name: str,
        manifest_entry: ArtifactEntry,
        local: bool = False,
    ) -> str:
        return self._handler.load_path(artifact, manifest_entry, local)

    def _file_url(
        self, api: InternalApi, entity_name: str, manifest_entry: ArtifactEntry
    ) -> str:
        storage_layout = self._config.get("storageLayout", StorageLayout.V1)
        storage_region = self._config.get("storageRegion", "default")
        md5_hex = util.bytes_to_hex(base64.b64decode(manifest_entry.digest))

        if storage_layout == StorageLayout.V1:
            return "{}/artifacts/{}/{}".format(
                api.settings("base_url"), entity_name, md5_hex
            )
        elif storage_layout == StorageLayout.V2:
            return "{}/artifactsV2/{}/{}/{}/{}".format(
                api.settings("base_url"),
                storage_region,
                entity_name,
                quote(
                    manifest_entry.birth_artifact_id
                    if manifest_entry.birth_artifact_id is not None
                    else ""
                ),
                md5_hex,
            )
        else:
            raise Exception(f"unrecognized storage layout: {storage_layout}")

    def store_file(
        self,
        artifact_id: str,
        artifact_manifest_id: str,
        entry: ArtifactEntry,
        preparer: "StepPrepare",
        progress_callback: Optional[Callable] = None,
    ) -> bool:
        # write-through cache
        cache_path, hit, cache_open = self._cache.check_md5_obj_path(
            entry.digest, entry.size if entry.size is not None else 0
        )
        if not hit and entry.local_path is not None:
            with cache_open() as f:
                shutil.copyfile(entry.local_path, f.name)
            entry.local_path = cache_path

        resp = preparer.prepare(
            lambda: {
                "artifactID": artifact_id,
                "artifactManifestID": artifact_manifest_id,
                "name": entry.path,
                "md5": entry.digest,
            }
        )

        entry.birth_artifact_id = resp.birth_artifact_id
        exists = resp.upload_url is None
        if not exists:
            if entry.local_path is not None:
                with open(entry.local_path, "rb") as file:
                    # This fails if we don't send the first byte before the signed URL
                    # expires.
                    self._api.upload_file_retry(
                        resp.upload_url,
                        file,
                        progress_callback,
                        extra_headers={
                            header.split(":", 1)[0]: header.split(":", 1)[1]
                            for header in (resp.upload_headers or {})
                        },
                    )
        return exists


# Don't use this yet!
class __S3BucketPolicy(StoragePolicy):
    @classmethod
    def name(cls) -> str:
        return "wandb-s3-bucket-policy-v1"

    @classmethod
    def from_config(cls, config: Dict[str, str]) -> "__S3BucketPolicy":
        if "bucket" not in config:
            raise ValueError("Bucket name not found in config")
        return cls(config["bucket"])

    def __init__(self, bucket: str) -> None:
        self._bucket = bucket
        s3 = S3Handler(bucket)
        local = LocalFileHandler()

        self._handler = MultiHandler(
            handlers=[
                s3,
                local,
            ],
            default_handler=TrackingHandler(),
        )

    def config(self) -> Dict[str, str]:
        return {"bucket": self._bucket}

    def load_path(
        self,
        artifact: ArtifactInterface,
        manifest_entry: ArtifactEntry,
        local: bool = False,
    ) -> str:
        return self._handler.load_path(artifact, manifest_entry, local=local)

    def store_path(
        self,
        artifact: Artifact,
        path: str,
        name: Optional[str] = None,
        checksum: bool = True,
        max_objects: Optional[int] = None,
    ) -> Sequence[ArtifactEntry]:
        return self._handler.store_path(
            artifact, path, name=name, checksum=checksum, max_objects=max_objects
        )


class MultiHandler(StorageHandler):
    _handlers: Dict[str, StorageHandler]

    def __init__(
        self,
        handlers: Optional[List[StorageHandler]] = None,
        default_handler: Optional[StorageHandler] = None,
    ) -> None:
        self._handlers = {}
        self._default_handler = default_handler

        handlers = handlers or []
        for handler in handlers:
            self._handlers[handler.scheme] = handler

    @property
    def scheme(self) -> str:
        raise NotImplementedError()

    def load_path(
        self,
        artifact: ArtifactInterface,
        manifest_entry: ArtifactEntry,
        local: bool = False,
    ) -> str:
        url = urlparse(manifest_entry.ref)
        if url.scheme not in self._handlers:
            if self._default_handler is not None:
                return self._default_handler.load_path(
                    artifact, manifest_entry, local=local
                )
            raise ValueError(
                'No storage handler registered for scheme "%s"' % str(url.scheme)
            )
        return self._handlers[str(url.scheme)].load_path(
            artifact, manifest_entry, local=local
        )

    def store_path(
        self,
        artifact: ArtifactInterface,
        path: str,
        name: Optional[str] = None,
        checksum: bool = True,
        max_objects: Optional[int] = None,
    ) -> Sequence[ArtifactEntry]:
        url = urlparse(path)
        if url.scheme not in self._handlers:
            if self._default_handler is not None:
                return self._default_handler.store_path(
                    artifact,
                    path,
                    name=name,
                    checksum=checksum,
                    max_objects=max_objects,
                )
            raise ValueError(
                'No storage handler registered for scheme "%s"' % url.scheme
            )
        handler: StorageHandler
        handler = self._handlers[url.scheme]
        return handler.store_path(
            artifact, path, name=name, checksum=checksum, max_objects=max_objects
        )


class TrackingHandler(StorageHandler):
    def __init__(self, scheme: Optional[str] = None) -> None:
        """
        Tracks paths as is, with no modification or special processing. Useful
        when paths being tracked are on file systems mounted at a standardized
        location.

        For example, if the data to track is located on an NFS share mounted on
        `/data`, then it is sufficient to just track the paths.
        """
        self._scheme = scheme or ""

    @property
    def scheme(self) -> str:
        return self._scheme

    def load_path(
        self,
        artifact: ArtifactInterface,
        manifest_entry: ArtifactEntry,
        local: bool = False,
    ) -> str:
        if local:
            # Likely a user error. The tracking handler is
            # oblivious to the underlying paths, so it has
            # no way of actually loading it.
            url = urlparse(manifest_entry.ref)
            raise ValueError(
                "Cannot download file at path %s, scheme %s not recognized"
                % (str(manifest_entry.ref), str(url.scheme))
            )
        return manifest_entry.path

    def store_path(
        self,
        artifact: Artifact,
        path: str,
        name: Optional[str] = None,
        checksum: bool = True,
        max_objects: Optional[int] = None,
    ) -> Sequence[ArtifactEntry]:
        url = urlparse(path)
        if name is None:
            raise ValueError(
                'You must pass name="<entry_name>" when tracking references with unknown schemes. ref: %s'
                % path
            )
        termwarn(
            "Artifact references with unsupported schemes cannot be checksummed: %s"
            % path
        )
        name = name or url.path[1:]  # strip leading slash
        return [ArtifactManifestEntry(name, path, digest=path)]


DEFAULT_MAX_OBJECTS = 10000


class LocalFileHandler(StorageHandler):
    """Handles file:// references"""

    def __init__(self, scheme: Optional[str] = None) -> None:
        """
        Tracks files or directories on a local filesystem. Directories
        are expanded to create an entry for each file contained within.
        """
        self._scheme = scheme or "file"
        self._cache = get_artifacts_cache()

    @property
    def scheme(self) -> str:
        return self._scheme

    def load_path(
        self,
        artifact: ArtifactInterface,
        manifest_entry: ArtifactEntry,
        local: bool = False,
    ) -> str:
        url = urlparse(manifest_entry.ref)
        local_path = f"{str(url.netloc)}{str(url.path)}"
        if not os.path.exists(local_path):
            raise ValueError(
                "Local file reference: Failed to find file at path %s" % local_path
            )

        path, hit, cache_open = self._cache.check_md5_obj_path(
            manifest_entry.digest,
            manifest_entry.size if manifest_entry.size is not None else 0,
        )
        if hit:
            return path

        md5 = md5_file_b64(local_path)
        if md5 != manifest_entry.digest:
            raise ValueError(
                "Local file reference: Digest mismatch for path %s: expected %s but found %s"
                % (local_path, manifest_entry.digest, md5)
            )

        util.mkdir_exists_ok(os.path.dirname(path))

        with cache_open() as f:
            shutil.copy(local_path, f.name)
        return path

    def store_path(
        self,
        artifact: Artifact,
        path: str,
        name: Optional[str] = None,
        checksum: bool = True,
        max_objects: Optional[int] = None,
    ) -> Sequence[ArtifactEntry]:
        url = urlparse(path)
        local_path = f"{url.netloc}{url.path}"
        max_objects = max_objects or DEFAULT_MAX_OBJECTS
        # We have a single file or directory
        # Note, we follow symlinks for files contained within the directory
        entries = []

        def md5(path: str) -> str:
            return (
                md5_file_b64(path)
                if checksum
                else md5_string(str(os.stat(path).st_size))
            )

        if os.path.isdir(local_path):
            i = 0
            start_time = time.time()
            if checksum:
                termlog(
                    'Generating checksum for up to %i files in "%s"...\n'
                    % (max_objects, local_path),
                    newline=False,
                )
            for root, _, files in os.walk(local_path):
                for sub_path in files:
                    i += 1
                    if i >= max_objects:
                        raise ValueError(
                            "Exceeded %i objects tracked, pass max_objects to add_reference"
                            % max_objects
                        )
                    physical_path = os.path.join(root, sub_path)
                    logical_path = os.path.relpath(physical_path, start=local_path)
                    if name is not None:
                        logical_path = os.path.join(name, logical_path)

                    entry = ArtifactManifestEntry(
                        logical_path,
                        os.path.join(path, logical_path),
                        size=os.path.getsize(physical_path),
                        digest=md5(physical_path),
                    )
                    entries.append(entry)
            if checksum:
                termlog("Done. %.1fs" % (time.time() - start_time), prefix=False)
        elif os.path.isfile(local_path):
            name = name or os.path.basename(local_path)
            entry = ArtifactManifestEntry(
                name,
                path,
                size=os.path.getsize(local_path),
                digest=md5(local_path),
            )
            entries.append(entry)
        else:
            # TODO: update error message if we don't allow directories.
            raise ValueError('Path "%s" must be a valid file or directory path' % path)
        return entries


class S3Handler(StorageHandler):
    _s3: Optional["boto3.resources.base.ServiceResource"]
    _scheme: str
    _versioning_enabled: Optional[bool]

    def __init__(self, scheme: Optional[str] = None) -> None:
        self._scheme = scheme or "s3"
        self._s3 = None
        self._versioning_enabled = None
        self._cache = get_artifacts_cache()

    @property
    def scheme(self) -> str:
        return self._scheme

    def init_boto(self) -> "boto3.resources.base.ServiceResource":
        if self._s3 is not None:
            return self._s3
        boto3 = util.get_module(
            "boto3",
            required="s3:// references requires the boto3 library, run pip install wandb[aws]",
        )
        self._s3 = boto3.session.Session().resource(
            "s3",
            endpoint_url=os.getenv("AWS_S3_ENDPOINT_URL"),
            region_name=os.getenv("AWS_REGION"),
        )
        self._botocore = util.get_module("botocore")
        return self._s3

    def _parse_uri(self, uri: str) -> Tuple[str, str]:
        url = urlparse(uri)
        bucket = url.netloc
        key = url.path[1:]  # strip leading slash
        return bucket, key

    def versioning_enabled(self, bucket: str) -> bool:
        self.init_boto()
        assert self._s3 is not None  # mypy: unwraps optionality
        if self._versioning_enabled is not None:
            return self._versioning_enabled
        res = self._s3.BucketVersioning(bucket)
        self._versioning_enabled = res.status == "Enabled"
        return self._versioning_enabled

    def load_path(
        self,
        artifact: ArtifactInterface,
        manifest_entry: ArtifactEntry,
        local: bool = False,
    ) -> str:
        if not local:
            assert manifest_entry.ref is not None
            return manifest_entry.ref

        path, hit, cache_open = self._cache.check_etag_obj_path(
            manifest_entry.digest,
            manifest_entry.size if manifest_entry.size is not None else 0,
        )
        if hit:
            return path

        self.init_boto()
        assert self._s3 is not None  # mypy: unwraps optionality
        assert manifest_entry.ref is not None
        bucket, key = self._parse_uri(manifest_entry.ref)
        version = manifest_entry.extra.get("versionID")

        extra_args = {}
        if version is None:
            # We don't have version information so just get the latest version
            # and fallback to listing all versions if we don't have a match.
            obj = self._s3.Object(bucket, key)
            etag = self._etag_from_obj(obj)
            if etag != manifest_entry.digest:
                if self.versioning_enabled(bucket):
                    # Fallback to listing versions
                    obj = None
                    object_versions = self._s3.Bucket(bucket).object_versions.filter(
                        Prefix=key
                    )
                    for object_version in object_versions:
                        if (
                            manifest_entry.extra.get("etag")
                            == object_version.e_tag[1:-1]
                        ):
                            obj = object_version.Object()
                            extra_args["VersionId"] = object_version.version_id
                            break
                    if obj is None:
                        raise ValueError(
                            "Couldn't find object version for %s/%s matching etag %s"
                            % (bucket, key, manifest_entry.extra.get("etag"))
                        )
                else:
                    raise ValueError(
                        "Digest mismatch for object %s: expected %s but found %s"
                        % (manifest_entry.ref, manifest_entry.digest, etag)
                    )
        else:
            obj = self._s3.ObjectVersion(bucket, key, version).Object()
            extra_args["VersionId"] = version

        with cache_open(mode="wb") as f:
            obj.download_fileobj(f, ExtraArgs=extra_args)
        return path

    def store_path(
        self,
        artifact: Artifact,
        path: str,
        name: Optional[str] = None,
        checksum: bool = True,
        max_objects: Optional[int] = None,
    ) -> Sequence[ArtifactEntry]:
        self.init_boto()
        assert self._s3 is not None  # mypy: unwraps optionality
        bucket, key = self._parse_uri(path)
        max_objects = max_objects or DEFAULT_MAX_OBJECTS
        if not checksum:
            return [ArtifactManifestEntry(name or key, path, digest=path)]

        objs = [self._s3.Object(bucket, key)]
        start_time = None
        multi = False
        try:
            objs[0].load()
        except self._botocore.exceptions.ClientError as e:
            if e.response["Error"]["Code"] == "404":
                multi = True
                start_time = time.time()
                termlog(
                    'Generating checksum for up to %i objects with prefix "%s"... '
                    % (max_objects, key),
                    newline=False,
                )
                objs = (
                    self._s3.Bucket(bucket)
                    .objects.filter(Prefix=key)
                    .limit(max_objects)
                )
            else:
                raise CommError(
                    "Unable to connect to S3 (%s): %s"
                    % (e.response["Error"]["Code"], e.response["Error"]["Message"])
                )

        # Weird iterator scoping makes us assign this to a local function
        size = self._size_from_obj
        entries = [
            self._entry_from_obj(obj, path, name, prefix=key, multi=multi)
            for obj in objs
            if size(obj) > 0
        ]
        if start_time is not None:
            termlog("Done. %.1fs" % (time.time() - start_time), prefix=False)
        if len(entries) >= max_objects:
            raise ValueError(
                "Exceeded %i objects tracked, pass max_objects to add_reference"
                % max_objects
            )
        return entries

    def _size_from_obj(self, obj: "boto3.s3.Object") -> int:
        # ObjectSummary has size, Object has content_length
        size: int
        if hasattr(obj, "size"):
            size = obj.size
        else:
            size = obj.content_length
        return size

    def _entry_from_obj(
        self,
        obj: "boto3.s3.Object",
        path: str,
        name: str = None,
        prefix: str = "",
        multi: bool = False,
    ) -> ArtifactManifestEntry:
        ref = path
        if name is None:
            if prefix in obj.key and prefix != obj.key:
                relpath = os.path.relpath(obj.key, start=prefix)
                name = relpath
                ref = os.path.join(path, relpath)
            else:
                name = os.path.basename(obj.key)
                ref = path
        elif multi:
            relpath = os.path.relpath(obj.key, start=prefix)
            name = os.path.join(name, relpath)
            ref = os.path.join(path, relpath)
        return ArtifactManifestEntry(
            name,
            ref,
            self._etag_from_obj(obj),
            size=self._size_from_obj(obj),
            extra=self._extra_from_obj(obj),
        )

    @staticmethod
    def _etag_from_obj(obj: "boto3.s3.Object") -> str:
        etag: str
        etag = obj.e_tag[1:-1]  # escape leading and trailing quote
        return etag

    @staticmethod
    def _extra_from_obj(obj: "boto3.s3.Object") -> Dict[str, str]:
        extra = {
            "etag": obj.e_tag[1:-1],  # escape leading and trailing quote
        }
        # ObjectSummary will never have version_id
        if hasattr(obj, "version_id") and obj.version_id != "null":
            extra["versionID"] = obj.version_id
        return extra

    @staticmethod
    def _content_addressed_path(md5: str) -> str:
        # TODO: is this the structure we want? not at all human
        # readable, but that's probably OK. don't want people
        # poking around in the bucket
        return "wandb/%s" % base64.b64encode(md5.encode("ascii")).decode("ascii")


class GCSHandler(StorageHandler):
    _client: Optional["gcs_module.client.Client"]
    _versioning_enabled: Optional[bool]

    def __init__(self, scheme: Optional[str] = None) -> None:
        self._scheme = scheme or "gs"
        self._client = None
        self._versioning_enabled = None
        self._cache = get_artifacts_cache()

    def versioning_enabled(self, bucket: "gcs_module.bucket.Bucket") -> bool:
        if self._versioning_enabled is not None:
            return self._versioning_enabled
        self.init_gcs()
        assert self._client is not None  # mypy: unwraps optionality
        bucket = self._client.bucket(bucket)
        bucket.reload()
        self._versioning_enabled = bucket.versioning_enabled
        return self._versioning_enabled

    @property
    def scheme(self) -> str:
        return self._scheme

    def init_gcs(self) -> "gcs_module.client.Client":
        if self._client is not None:
            return self._client
        storage = util.get_module(
            "google.cloud.storage",
            required="gs:// references requires the google-cloud-storage library, run pip install wandb[gcp]",
        )
        self._client = storage.Client()
        return self._client

    def _parse_uri(self, uri: str) -> Tuple[str, str]:
        url = urlparse(uri)
        bucket = url.netloc
        key = url.path[1:]
        return bucket, key

    def load_path(
        self,
        artifact: ArtifactInterface,
        manifest_entry: ArtifactEntry,
        local: bool = False,
    ) -> str:
        if not local:
            assert manifest_entry.ref is not None
            return manifest_entry.ref

        path, hit, cache_open = self._cache.check_md5_obj_path(
            manifest_entry.digest,
            manifest_entry.size if manifest_entry.size is not None else 0,
        )
        if hit:
            return path

        self.init_gcs()
        assert self._client is not None  # mypy: unwraps optionality
        assert manifest_entry.ref is not None
        bucket, key = self._parse_uri(manifest_entry.ref)
        version = manifest_entry.extra.get("versionID")

        obj = None
        # First attempt to get the generation specified, this will return None if versioning is not enabled
        if version is not None:
            obj = self._client.bucket(bucket).get_blob(key, generation=version)

        if obj is None:
            # Object versioning is disabled on the bucket, so just get
            # the latest version and make sure the MD5 matches.
            obj = self._client.bucket(bucket).get_blob(key)
            if obj is None:
                raise ValueError(
                    "Unable to download object %s with generation %s"
                    % (manifest_entry.ref, version)
                )
            md5 = obj.md5_hash
            if md5 != manifest_entry.digest:
                raise ValueError(
                    "Digest mismatch for object %s: expected %s but found %s"
                    % (manifest_entry.ref, manifest_entry.digest, md5)
                )

        with cache_open(mode="wb") as f:
            obj.download_to_file(f)
        return path

    def store_path(
        self,
        artifact: Artifact,
        path: str,
        name: Optional[str] = None,
        checksum: bool = True,
        max_objects: Optional[int] = None,
    ) -> Sequence[ArtifactEntry]:
        self.init_gcs()
        assert self._client is not None  # mypy: unwraps optionality
        bucket, key = self._parse_uri(path)
        max_objects = max_objects or DEFAULT_MAX_OBJECTS

        if not checksum:
            return [ArtifactManifestEntry(name or key, path, digest=path)]
        start_time = None
        obj = self._client.bucket(bucket).get_blob(key)
        multi = obj is None
        if multi:
            start_time = time.time()
            termlog(
                'Generating checksum for up to %i objects with prefix "%s"... '
                % (max_objects, key),
                newline=False,
            )
            objects = self._client.bucket(bucket).list_blobs(
                prefix=key, max_results=max_objects
            )
        else:
            objects = [obj]

        entries = [
            self._entry_from_obj(obj, path, name, prefix=key, multi=multi)
            for obj in objects
        ]
        if start_time is not None:
            termlog("Done. %.1fs" % (time.time() - start_time), prefix=False)
        if len(entries) >= max_objects:
            raise ValueError(
                "Exceeded %i objects tracked, pass max_objects to add_reference"
                % max_objects
            )
        return entries

    def _entry_from_obj(
        self,
        obj: "gcs_module.blob.Blob",
        path: str,
        name: Optional[str] = None,
        prefix: str = "",
        multi: bool = False,
    ) -> ArtifactManifestEntry:
        ref = path
        if name is None:
            if prefix in obj.name and prefix != obj.name:
                name = os.path.relpath(obj.name, start=prefix)
                ref = os.path.join(path, name)
            else:
                name = os.path.basename(obj.name)
        elif multi:
            # We're listing a path and user provided name, just prepend it
            name = os.path.join(name, os.path.basename(obj.name))
            ref = os.path.join(path, name)
        return ArtifactManifestEntry(
            name, ref, obj.md5_hash, size=obj.size, extra=self._extra_from_obj(obj)
        )

    @staticmethod
    def _extra_from_obj(obj: "gcs_module.blob.Blob") -> Dict[str, str]:
        return {
            "etag": obj.etag,
            "versionID": obj.generation,
        }

    @staticmethod
    def _content_addressed_path(md5: str) -> str:
        # TODO: is this the structure we want? not at all human
        # readable, but that's probably OK. don't want people
        # poking around in the bucket
        return "wandb/%s" % base64.b64encode(md5.encode("ascii")).decode("ascii")


class HTTPHandler(StorageHandler):
    def __init__(self, session: requests.Session, scheme: Optional[str] = None) -> None:
        self._scheme = scheme or "http"
        self._cache = get_artifacts_cache()
        self._session = session

    @property
    def scheme(self) -> str:
        return self._scheme

    def load_path(
        self,
        artifact: ArtifactInterface,
        manifest_entry: ArtifactEntry,
        local: bool = False,
    ) -> str:
        if not local:
            assert manifest_entry.ref is not None
            return manifest_entry.ref

        path, hit, cache_open = self._cache.check_etag_obj_path(
            manifest_entry.digest,
            manifest_entry.size if manifest_entry.size is not None else 0,
        )
        if hit:
            return path

        assert manifest_entry.ref is not None
        response = self._session.get(manifest_entry.ref, stream=True)
        response.raise_for_status()

        digest, size, extra = self._entry_from_headers(response.headers)
        digest = digest or path
        if manifest_entry.digest != digest:
            raise ValueError(
                "Digest mismatch for url %s: expected %s but found %s"
                % (manifest_entry.ref, manifest_entry.digest, digest)
            )

        with cache_open(mode="wb") as file:
            for data in response.iter_content(chunk_size=16 * 1024):
                file.write(data)
        return path

    def store_path(
        self,
        artifact: Artifact,
        path: str,
        name: Optional[str] = None,
        checksum: bool = True,
        max_objects: Optional[int] = None,
    ) -> Sequence[ArtifactEntry]:
        name = name or os.path.basename(path)
        if not checksum:
            return [ArtifactManifestEntry(name, path, digest=path)]

        with self._session.get(path, stream=True) as response:
            response.raise_for_status()
            digest, size, extra = self._entry_from_headers(response.headers)
            digest = digest or path
        return [
            ArtifactManifestEntry(name, path, digest=digest, size=size, extra=extra)
        ]

    def _entry_from_headers(
        self, headers: requests.structures.CaseInsensitiveDict
    ) -> Tuple[Optional[str], Optional[int], Dict[str, str]]:
        response_headers = {k.lower(): v for k, v in headers.items()}
        size = None
        if response_headers.get("content-length", None):
            size = int(response_headers["content-length"])

        digest = response_headers.get("etag", None)
        extra = {}
        if digest:
            extra["etag"] = digest
        if digest and digest[:1] == '"' and digest[-1:] == '"':
            digest = digest[1:-1]  # trim leading and trailing quotes around etag
        return digest, size, extra


class WBArtifactHandler(StorageHandler):
    """Handles loading and storing Artifact reference-type files"""

    _client: Optional[PublicApi]

    def __init__(self) -> None:
        self._scheme = "wandb-artifact"
        self._cache = get_artifacts_cache()
        self._client = None

    @property
    def scheme(self) -> str:
        """overrides parent scheme

        Returns:
            (str): The scheme to which this handler applies.
        """
        return self._scheme

    @property
    def client(self) -> PublicApi:
        if self._client is None:
            self._client = PublicApi()
        return self._client

    def load_path(
        self,
        artifact: ArtifactInterface,
        manifest_entry: ArtifactEntry,
        local: bool = False,
    ) -> str:
        """
        Loads the file within the specified artifact given its
        corresponding entry. In this case, the referenced artifact is downloaded
        and a new symlink is created and returned to the caller.

        Arguments:
            manifest_entry (ArtifactManifestEntry): The index entry to load

        Returns:
            (os.PathLike): A path to the file represented by `index_entry`
        """
        # We don't check for cache hits here. Since we have 0 for size (since this
        # is a cross-artifact reference which and we've made the choice to store 0
        # in the size field), we can't confirm if the file is complete. So we just
        # rely on the dep_artifact entry's download() method to do its own cache
        # check.

        # Parse the reference path and download the artifact if needed
        artifact_id = util.host_from_path(manifest_entry.ref)
        artifact_file_path = util.uri_from_path(manifest_entry.ref)

        dep_artifact = PublicArtifact.from_id(
            util.hex_to_b64_id(artifact_id), self.client
        )
        link_target_path: str
        if local:
            link_target_path = dep_artifact.get_path(artifact_file_path).download()
        else:
            link_target_path = dep_artifact.get_path(artifact_file_path).ref_target()

        return link_target_path

    def store_path(
        self,
        artifact: Artifact,
        path: str,
        name: Optional[str] = None,
        checksum: bool = True,
        max_objects: Optional[int] = None,
    ) -> Sequence[ArtifactEntry]:
        """
        Stores the file or directory at the given path within the specified artifact. In this
        case we recursively resolve the reference until the result is a concrete asset so that
        we don't have multiple hops. TODO-This resolution could be done in the server for
        performance improvements.

        Arguments:
            artifact: The artifact doing the storing
            path (str): The path to store
            name (str): If specified, the logical name that should map to `path`

        Returns:
            (list[ArtifactManifestEntry]): A list of manifest entries to store within the artifact
        """

        # Recursively resolve the reference until a concrete asset is found
        while path is not None and urlparse(path).scheme == self._scheme:
            artifact_id = util.host_from_path(path)
            artifact_file_path = util.uri_from_path(path)
            target_artifact = PublicArtifact.from_id(
                util.hex_to_b64_id(artifact_id), self.client
            )

            # this should only have an effect if the user added the reference by url
            # string directly (in other words they did not already load the artifact into ram.)
            target_artifact._load_manifest()

            entry = target_artifact._manifest.get_entry_by_path(artifact_file_path)
            path = entry.ref

        # Create the path reference
        path = "{}://{}/{}".format(
            self._scheme, util.b64_to_hex_id(target_artifact.id), artifact_file_path
        )

        # Return the new entry
        return [
            ArtifactManifestEntry(
                name or os.path.basename(path),
                path,
                size=0,
                digest=entry.digest,
            )
        ]


class WBLocalArtifactHandler(StorageHandler):
    """Handles loading and storing Artifact reference-type files"""

    _client: Optional[PublicApi]

    def __init__(self) -> None:
        self._scheme = "wandb-client-artifact"
        self._cache = get_artifacts_cache()

    @property
    def scheme(self) -> str:
        """overrides parent scheme

        Returns:
            (str): The scheme to which this handler applies.
        """
        return self._scheme

    def load_path(
        self,
        artifact: ArtifactInterface,
        manifest_entry: ArtifactEntry,
        local: bool = False,
    ) -> str:
        raise NotImplementedError(
            "Should not be loading a path for an artifact entry with unresolved client id."
        )

    def store_path(
        self,
        artifact: Artifact,
        path: str,
        name: Optional[str] = None,
        checksum: bool = True,
        max_objects: Optional[int] = None,
    ) -> Sequence[ArtifactEntry]:
        """
        Stores the file or directory at the given path within the specified artifact.

        Arguments:
            artifact: The artifact doing the storing
            path (str): The path to store
            name (str): If specified, the logical name that should map to `path`

        Returns:
            (list[ArtifactManifestEntry]): A list of manifest entries to store within the artifact
        """
        client_id = util.host_from_path(path)
        target_path = util.uri_from_path(path)
        target_artifact = self._cache.get_client_artifact(client_id)
        if target_artifact is None:
            raise RuntimeError("Local Artifact not found - invalid reference")
        target_entry = target_artifact._manifest.entries[target_path]
        if target_entry is None:
            raise RuntimeError("Local entry not found - invalid reference")

        # Return the new entry
        return [
            ArtifactManifestEntry(
                name or os.path.basename(path),
                path,
                size=0,
                digest=target_entry.digest,
            )
        ]<|MERGE_RESOLUTION|>--- conflicted
+++ resolved
@@ -761,14 +761,8 @@
         storage_policy: StoragePolicy,
         entries: Optional[Mapping[str, ArtifactEntry]] = None,
     ) -> None:
-<<<<<<< HEAD
         self.entries = {}
-        super(ArtifactManifestV1, self).__init__(
-            artifact, storage_policy, entries=entries
-        )
-=======
         super().__init__(artifact, storage_policy, entries=entries)
->>>>>>> 49bcd93b
 
     def __contains__(self, path: str) -> bool:
         return path in self.entries
@@ -835,15 +829,9 @@
 
     def digest(self) -> str:
         hasher = hashlib.md5()
-<<<<<<< HEAD
-        hasher.update("wandb-artifact-manifest-v1\n".encode())
+        hasher.update(b"wandb-artifact-manifest-v1\n")
         for (name, entry) in sorted(self.items(), key=lambda kv: kv[0]):
-            hasher.update("{}:{}\n".format(name, entry.digest).encode())
-=======
-        hasher.update(b"wandb-artifact-manifest-v1\n")
-        for (name, entry) in sorted(self.entries.items(), key=lambda kv: kv[0]):
             hasher.update(f"{name}:{entry.digest}\n".encode())
->>>>>>> 49bcd93b
         return hasher.hexdigest()
 
 
@@ -877,17 +865,6 @@
             raise ValueError("Only reference entries support ref_target().")
         return self.ref
 
-<<<<<<< HEAD
-=======
-    def __repr__(self) -> str:
-        if self.ref is not None:
-            summary = f"ref: {self.ref}/{self.path}"
-        else:
-            summary = "digest: %s" % self.digest
-
-        return "<ManifestEntry %s>" % summary
-
->>>>>>> 49bcd93b
 
 class WandbStoragePolicy(StoragePolicy):
     @classmethod
