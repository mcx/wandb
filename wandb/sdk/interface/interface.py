#
# -*- coding: utf-8 -*-
"""Backend Sender - Send to internal process

Manage backend sender.

"""

from abc import abstractmethod
import json
import logging
import os
import threading
import uuid

import six
from six.moves import queue
import wandb
from wandb import data_types
from wandb.proto import wandb_internal_pb2 as pb
from wandb.proto import wandb_telemetry_pb2 as tpb
from wandb.util import (
    get_h5_typename,
    json_dumps_safer,
    json_dumps_safer_history,
    json_friendly,
    json_friendly_val,
    maybe_compress_summary,
    WandBJSONEncoderOld,
)

from .artifacts import ArtifactManifest
from ..wandb_artifacts import Artifact

if wandb.TYPE_CHECKING:
    import typing as t
    from . import summary_record as sr
    from typing import Any, Dict, Iterable, Optional, Tuple, Union
    from multiprocessing.process import BaseProcess
    from typing import cast
    from typing import TYPE_CHECKING

    if TYPE_CHECKING:
        from ..wandb_run import Run
        from six.moves.queue import Queue
else:

    def cast(_, val):
        return val


logger = logging.getLogger("wandb")


def file_policy_to_enum(policy: str) -> "pb.FilesItem.PolicyType.V":
    if policy == "now":
        enum = pb.FilesItem.PolicyType.NOW
    elif policy == "end":
        enum = pb.FilesItem.PolicyType.END
    elif policy == "live":
        enum = pb.FilesItem.PolicyType.LIVE
    return enum


def file_enum_to_policy(enum: "pb.FilesItem.PolicyType.V") -> str:
    if enum == pb.FilesItem.PolicyType.NOW:
        policy = "now"
    elif enum == pb.FilesItem.PolicyType.END:
        policy = "end"
    elif enum == pb.FilesItem.PolicyType.LIVE:
        policy = "live"
    return policy


class _Future(object):
    _object: Optional[pb.Result]

    def __init__(self) -> None:
        self._object = None
        self._object_ready = threading.Event()
        self._lock = threading.Lock()

    def get(self, timeout: int = None) -> Optional[pb.Result]:
        is_set = self._object_ready.wait(timeout)
        if is_set and self._object:
            return self._object
        return None

    def _set_object(self, obj: pb.Result) -> None:
        self._object = obj
        self._object_ready.set()


class MessageRouter(object):
    _pending_reqs: Dict[str, _Future]
    _request_queue: "Queue[pb.Record]"
    _response_queue: "Queue[pb.Result]"

    def __init__(
        self, request_queue: "Queue[pb.Record]", response_queue: "Queue[pb.Result]"
    ) -> None:
        self._request_queue = request_queue
        self._response_queue = response_queue

        self._pending_reqs = {}
        self._lock = threading.Lock()

        self._join_event = threading.Event()
        self._thread = threading.Thread(target=self.message_loop)
        self._thread.daemon = True
        self._thread.start()

    def message_loop(self) -> None:
        while not self._join_event.is_set():
            try:
                msg = self._response_queue.get(timeout=1)
            except queue.Empty:
                continue
            self._handle_msg_rcv(msg)

    def send_and_receive(self, rec: pb.Record, local: Optional[bool] = None) -> _Future:
        rec.control.req_resp = True
        if local:
            rec.control.local = local
        rec.uuid = uuid.uuid4().hex
        future = _Future()
        with self._lock:
            self._pending_reqs[rec.uuid] = future

        self._request_queue.put(rec)

        return future

    def join(self) -> None:
        self._join_event.set()
        self._thread.join()

    def _handle_msg_rcv(self, msg: pb.Result) -> None:
        with self._lock:
            future = self._pending_reqs.pop(msg.uuid, None)
        if future is None:
            # TODO (cvp): saw this in tests, seemed benign enough to ignore, but
            # could point to other issues.
            if msg.uuid != "":
                logger.warning(
                    "No listener found for msg with uuid %s (%s)", msg.uuid, msg
                )
            return
        future._set_object(msg)


<<<<<<< HEAD
class BackendSenderBase(object):

=======
class BackendSender(object):
    record_q: Optional["Queue[pb.Record]"]
    result_q: Optional["Queue[pb.Result]"]
    process: Optional[Process]
>>>>>>> 9f7d54b9
    _run: Optional["Run"]

    def __init__(self) -> None:
        self._run = None

    def _hack_set_run(self, run: "Run") -> None:
        self._run = run
        current_pid = os.getpid()
        self._run._set_iface_pid(current_pid)

    def publish_header(self) -> None:
        header = pb.HeaderRecord()
        self._publish_header(header)

    @abstractmethod
    def _publish_header(self, header: pb.HeaderRecord) -> None:
        raise NotImplementedError

    def communicate_check_version(
        self, current_version: str = None
    ) -> Optional[pb.CheckVersionResponse]:
        check_version = pb.CheckVersionRequest()
        if current_version:
            check_version.current_version = current_version
        ret = self._communicate_check_version(check_version)
        return ret

    @abstractmethod
    def _communicate_check_version(
        self, current_version: pb.CheckVersionRequest
    ) -> Optional[pb.CheckVersionResponse]:
        raise NotImplementedError

    def communicate_stop_status(self) -> Optional[pb.StopStatusResponse]:
        status = pb.StopStatusRequest()
        resp = self._communicate_stop_status(status)
        return resp

    @abstractmethod
    def _communicate_stop_status(
        self, status: pb.StopStatusRequest
    ) -> Optional[pb.StopStatusResponse]:
        raise NotImplementedError

    def communicate_network_status(self) -> Optional[pb.NetworkStatusResponse]:
        status = pb.NetworkStatusRequest()
        resp = self._communicate_network_status(status)
        return resp

    @abstractmethod
    def _communicate_network_status(
        self, status: pb.NetworkStatusRequest
    ) -> Optional[pb.NetworkStatusResponse]:
        raise NotImplementedError

    def _make_config(
        self,
        data: dict = None,
        key: Union[Tuple[str, ...], str] = None,
        val: Any = None,
        obj: pb.ConfigRecord = None,
    ) -> pb.ConfigRecord:
        config = obj or pb.ConfigRecord()
        if data:
            for k, v in six.iteritems(data):
                update = config.update.add()
                update.key = k
                update.value_json = json_dumps_safer(json_friendly(v)[0])  # type: ignore
        if key:
            update = config.update.add()
            if isinstance(key, tuple):
                for k in key:
                    update.nested_key.append(k)
            else:
                update.key = key
            update.value_json = json_dumps_safer(json_friendly(val)[0])  # type: ignore
        return config

    def _make_run(self, run: "Run") -> pb.RunRecord:
        proto_run = pb.RunRecord()
        run._make_proto_run(proto_run)
        if run._settings.host:
            proto_run.host = run._settings.host
        if run._config is not None:
            config_dict = run._config._as_dict()  # type: ignore
            self._make_config(data=config_dict, obj=proto_run.config)
        if run._telemetry_obj:
            proto_run.telemetry.MergeFrom(run._telemetry_obj)
        return proto_run

    def publish_run(self, run_obj: "Run") -> None:
        run = self._make_run(run_obj)
        self._publish_run(run)

    @abstractmethod
    def _publish_run(self, run: pb.RunRecord) -> None:
        raise NotImplementedError

    def publish_config(
        self,
        data: dict = None,
        key: Union[Tuple[str, ...], str] = None,
        val: Any = None,
    ) -> None:
        cfg = self._make_config(data=data, key=key, val=val)

        self._publish_config(cfg)

    @abstractmethod
    def _publish_config(self, cfg: pb.ConfigRecord) -> None:
        raise NotImplementedError

    @abstractmethod
    def _publish_metric(self, metric: pb.MetricRecord) -> None:
        raise NotImplementedError

    def communicate_attach(self, attach_id: str) -> Optional[pb.AttachResponse]:
        attach = pb.AttachRequest(attach_id=attach_id)
        resp = self._communicate_attach(attach)
        return resp

    @abstractmethod
    def _communicate_attach(
        self, attach: pb.AttachRequest
    ) -> Optional[pb.AttachResponse]:
        raise NotImplementedError

    def communicate_run(
        self, run_obj: "Run", timeout: int = None
    ) -> Optional[pb.RunUpdateResult]:
        run = self._make_run(run_obj)
        return self._communicate_run(run, timeout=timeout)

    @abstractmethod
    def _communicate_run(
        self, run: pb.RunRecord, timeout: int = None
    ) -> Optional[pb.RunUpdateResult]:
        raise NotImplementedError

    def communicate_run_start(self, run_pb: pb.RunRecord) -> bool:
        run_start = pb.RunStartRequest()
        run_start.run.CopyFrom(run_pb)
        result = self._communicate_run_start(run_start)
        return result is not None

    @abstractmethod
    def _communicate_run_start(
        self, run_start: pb.RunStartRequest
    ) -> Optional[pb.RunStartResponse]:
        raise NotImplementedError

    def _make_summary_from_dict(self, summary_dict: dict) -> pb.SummaryRecord:
        summary = pb.SummaryRecord()
        for k, v in six.iteritems(summary_dict):
            update = summary.update.add()
            update.key = k
            update.value_json = json.dumps(v)
        return summary

    def _summary_encode(self, value: t.Any, path_from_root: str) -> dict:
        """Normalize, compress, and encode sub-objects for backend storage.

        value: Object to encode.
        path_from_root: `str` dot separated string from the top-level summary to the
            current `value`.

        Returns:
            A new tree of dict's with large objects replaced with dictionaries
            with "_type" entries that say which type the original data was.
        """

        # Constructs a new `dict` tree in `json_value` that discards and/or
        # encodes objects that aren't JSON serializable.

        if isinstance(value, dict):
            json_value = {}
            for key, value in six.iteritems(value):
                json_value[key] = self._summary_encode(
                    value, path_from_root + "." + key
                )
            return json_value
        else:
            friendly_value, converted = json_friendly(  # type: ignore
                data_types.val_to_json(
                    self._run, path_from_root, value, namespace="summary"
                )
            )
            json_value, compressed = maybe_compress_summary(  # type: ignore
                friendly_value, get_h5_typename(value)  # type: ignore
            )
            if compressed:
                # TODO(jhr): impleement me
                pass
                # self.write_h5(path_from_root, friendly_value)

            return json_value

    def _make_summary(self, summary_record: sr.SummaryRecord) -> pb.SummaryRecord:
        pb_summary_record = pb.SummaryRecord()

        for item in summary_record.update:
            pb_summary_item = pb_summary_record.update.add()
            key_length = len(item.key)

            assert key_length > 0

            if key_length > 1:
                pb_summary_item.nested_key.extend(item.key)
            else:
                pb_summary_item.key = item.key[0]

            path_from_root = ".".join(item.key)
            json_value = self._summary_encode(item.value, path_from_root)
            json_value, _ = json_friendly(json_value)  # type: ignore

            pb_summary_item.value_json = json.dumps(
                json_value, cls=WandBJSONEncoderOld,
            )

        for item in summary_record.remove:
            pb_summary_item = pb_summary_record.remove.add()
            key_length = len(item.key)

            assert key_length > 0

            if key_length > 1:
                pb_summary_item.nested_key.extend(item.key)
            else:
                pb_summary_item.key = item.key[0]

        return pb_summary_record

    def publish_summary(self, summary_record: sr.SummaryRecord) -> None:
        pb_summary_record = self._make_summary(summary_record)
        self._publish_summary(pb_summary_record)

    @abstractmethod
    def _publish_summary(self, summary: pb.SummaryRecord) -> None:
        raise NotImplementedError

    def communicate_get_summary(self) -> Optional[pb.GetSummaryResponse]:
        get_summary = pb.GetSummaryRequest()
        return self._communicate_get_summary(get_summary)

    @abstractmethod
    def _communicate_get_summary(
        self, get_summary: pb.GetSummaryRequest
    ) -> Optional[pb.GetSummaryResponse]:
        raise NotImplementedError

    def communicate_sampled_history(self) -> Optional[pb.SampledHistoryResponse]:
        sampled_history = pb.SampledHistoryRequest()
        resp = self._communicate_sampled_history(sampled_history)
        return resp

    @abstractmethod
    def _communicate_sampled_history(
        self, sampled_history: pb.SampledHistoryRequest
    ) -> Optional[pb.SampledHistoryResponse]:
        raise NotImplementedError

    def _make_files(self, files_dict: dict) -> pb.FilesRecord:
        files = pb.FilesRecord()
        for path, policy in files_dict["files"]:
            f = files.files.add()
            f.path = path
            f.policy = file_policy_to_enum(policy)
        return files

    def publish_files(self, files_dict: dict) -> None:
        files = self._make_files(files_dict)
        self._publish_files(files)

    @abstractmethod
    def _publish_files(self, files: pb.FilesRecord) -> None:
        raise NotImplementedError

    def _make_artifact(self, artifact: Artifact) -> pb.ArtifactRecord:
        proto_artifact = pb.ArtifactRecord()
        proto_artifact.type = artifact.type
        proto_artifact.name = artifact.name
        proto_artifact.client_id = artifact._client_id
        proto_artifact.sequence_client_id = artifact._sequence_client_id
        proto_artifact.digest = artifact.digest
        if artifact.distributed_id:
            proto_artifact.distributed_id = artifact.distributed_id
        if artifact.description:
            proto_artifact.description = artifact.description
        if artifact.metadata:
            proto_artifact.metadata = json.dumps(json_friendly_val(artifact.metadata))  # type: ignore
        proto_artifact.incremental_beta1 = artifact.incremental
        self._make_artifact_manifest(artifact.manifest, obj=proto_artifact.manifest)
        return proto_artifact

    def _make_artifact_manifest(
        self, artifact_manifest: ArtifactManifest, obj: pb.ArtifactManifest = None
    ) -> pb.ArtifactManifest:
        proto_manifest = obj or pb.ArtifactManifest()
        proto_manifest.version = artifact_manifest.version()  # type: ignore
        proto_manifest.storage_policy = artifact_manifest.storage_policy.name()

        for k, v in artifact_manifest.storage_policy.config().items() or {}.items():
            cfg = proto_manifest.storage_policy_config.add()
            cfg.key = k
            cfg.value_json = json.dumps(v)

        for entry in sorted(artifact_manifest.entries.values(), key=lambda k: k.path):  # type: ignore
            proto_entry = proto_manifest.contents.add()
            proto_entry.path = entry.path
            proto_entry.digest = entry.digest
            if entry.size:
                proto_entry.size = entry.size
            if entry.birth_artifact_id:
                proto_entry.birth_artifact_id = entry.birth_artifact_id
            if entry.ref:
                proto_entry.ref = entry.ref
            if entry.local_path:
                proto_entry.local_path = entry.local_path
            for k, v in entry.extra.items():
                proto_extra = proto_entry.extra.add()
                proto_extra.key = k
                proto_extra.value_json = json.dumps(v)
        return proto_manifest

    def communicate_artifact(
        self,
        run: "Run",
        artifact: Artifact,
        aliases: Iterable[str],
        is_user_created: bool = False,
        use_after_commit: bool = False,
        finalize: bool = True,
    ) -> _Future:
        proto_run = self._make_run(run)
        proto_artifact = self._make_artifact(artifact)
        proto_artifact.run_id = proto_run.run_id
        proto_artifact.project = proto_run.project
        proto_artifact.entity = proto_run.entity
        proto_artifact.user_created = is_user_created
        proto_artifact.use_after_commit = use_after_commit
        proto_artifact.finalize = finalize
        for alias in aliases:
            proto_artifact.aliases.append(alias)

        log_artifact = pb.LogArtifactRequest()
        log_artifact.artifact.CopyFrom(proto_artifact)
        resp = self._communicate_artifact(log_artifact)
        return resp

    @abstractmethod
    def _communicate_artifact(self, log_artifact: pb.LogArtifactRequest) -> _Future:
        raise NotImplementedError

    def publish_artifact(
        self,
        run: "Run",
        artifact: Artifact,
        aliases: Iterable[str],
        is_user_created: bool = False,
        use_after_commit: bool = False,
        finalize: bool = True,
    ) -> None:
        proto_run = self._make_run(run)
        proto_artifact = self._make_artifact(artifact)
        proto_artifact.run_id = proto_run.run_id
        proto_artifact.project = proto_run.project
        proto_artifact.entity = proto_run.entity
        proto_artifact.user_created = is_user_created
        proto_artifact.use_after_commit = use_after_commit
        proto_artifact.finalize = finalize
        for alias in aliases:
            proto_artifact.aliases.append(alias)
        self._publish_artifact(proto_artifact)

    @abstractmethod
    def _publish_artifact(self, proto_artifact: pb.ArtifactRecord) -> None:
        raise NotImplementedError

    def publish_tbdata(
        self, log_dir: str, save: bool, root_logdir: Optional[str]
    ) -> None:
        tbrecord = pb.TBRecord()
        tbrecord.log_dir = log_dir
        tbrecord.save = save
        tbrecord.root_dir = root_logdir or ""
        self._publish_tbdata(tbrecord)

    @abstractmethod
    def _publish_tbdata(self, tbrecord: pb.TBRecord) -> None:
        raise NotImplementedError

    @abstractmethod
    def _publish_telemetry(self, telem: tpb.TelemetryRecord) -> None:
        raise NotImplementedError

    def publish_history(
        self, data: dict, step: int = None, run: "Run" = None, publish_step: bool = True
    ) -> None:
        run = run or self._run
        data = data_types.history_dict_to_json(run, data, step=step)
        history = pb.HistoryRecord()
        if publish_step:
            assert step is not None
            history.step.num = step
        data.pop("_step", None)
        for k, v in six.iteritems(data):
            item = history.item.add()
            item.key = k
            item.value_json = json_dumps_safer_history(v)  # type: ignore
        self._publish_history(history)

    @abstractmethod
    def _publish_history(self, history: pb.HistoryRecord) -> None:
        raise NotImplementedError

    def publish_preempting(self) -> None:
        preempt_rec = pb.RunPreemptingRecord()
        self._publish_preempting(preempt_rec)

    @abstractmethod
    def _publish_preempting(self, preempt_rec: pb.RunPreemptingRecord) -> None:
        raise NotImplementedError

    def publish_output(self, name: str, data: str) -> None:
        # from vendor.protobuf import google3.protobuf.timestamp
        # ts = timestamp.Timestamp()
        # ts.GetCurrentTime()
        # now = datetime.now()
        if name == "stdout":
            otype = pb.OutputRecord.OutputType.STDOUT
        elif name == "stderr":
            otype = pb.OutputRecord.OutputType.STDERR
        else:
            # TODO(jhr): throw error?
            print("unknown type")
        o = pb.OutputRecord(output_type=otype, line=data)
        o.timestamp.GetCurrentTime()
        self._publish_output(o)

    @abstractmethod
    def _publish_output(self, outdata: pb.OutputRecord) -> None:
        raise NotImplementedError

    def publish_pause(self) -> None:
        pause = pb.PauseRequest()
        self._publish_pause(pause)

    @abstractmethod
    def _publish_pause(self, pause: pb.PauseRequest) -> None:
        raise NotImplementedError

    def publish_resume(self) -> None:
        resume = pb.ResumeRequest()
        self._publish_resume(resume)

    @abstractmethod
    def _publish_resume(self, resume: pb.ResumeRequest) -> None:
        raise NotImplementedError

    def publish_alert(
        self, title: str, text: str, level: str, wait_duration: int
    ) -> None:
        proto_alert = pb.AlertRecord()
        proto_alert.title = title
        proto_alert.text = text
        proto_alert.level = level
        proto_alert.wait_duration = wait_duration

    @abstractmethod
    def _publish_alert(self, alert: pb.AlertRecord) -> None:
        raise NotImplementedError

    def _make_exit(self, exit_code: Optional[int]) -> pb.RunExitRecord:
        exit = pb.RunExitRecord()
        if exit_code is not None:
            exit.exit_code = exit_code
        return exit

    def publish_exit(self, exit_code: Optional[int]) -> None:
        exit_data = self._make_exit(exit_code)
        self._publish_exit(exit_data)

    @abstractmethod
    def _publish_exit(self, exit_data: pb.RunExitRecord) -> None:
        raise NotImplementedError

    def communicate_poll_exit(self) -> Optional[pb.PollExitResponse]:
        poll_exit = pb.PollExitRequest()
        resp = self._communicate_poll_exit(poll_exit)
        return resp

    @abstractmethod
    def _communicate_poll_exit(
        self, poll_exit: pb.PollExitRequest
    ) -> Optional[pb.PollExitResponse]:
        raise NotImplementedError

    def join(self) -> None:
        self._communicate_shutdown()

    @abstractmethod
    def _communicate_shutdown(self) -> None:
        raise NotImplementedError


class BackendSender(BackendSenderBase):
    class ExceptionTimeout(Exception):
        pass

    record_q: Optional["Queue[pb.Record]"]
    result_q: Optional["Queue[pb.Result]"]
    process: Optional[BaseProcess]
    _router: Optional[MessageRouter]
    _process_check: bool

    def __init__(
        self,
        record_q: "Queue[pb.Record]" = None,
        result_q: "Queue[pb.Result]" = None,
        process: BaseProcess = None,
        process_check: bool = True,
    ) -> None:
        super(BackendSender, self).__init__()
        self.record_q = record_q
        self.result_q = result_q
        self._process = process
        self._router = None
        self._process_check = process_check

        self._init_router()

    def _init_router(self) -> None:
        if self.record_q and self.result_q:
            self._router = MessageRouter(self.record_q, self.result_q)

    def _publish_output(self, outdata: pb.OutputRecord) -> None:
        rec = pb.Record()
        rec.output.CopyFrom(outdata)
        self._publish(rec)

    def _publish_tbdata(self, tbrecord: pb.TBRecord) -> None:
        rec = self._make_record(tbrecord=tbrecord)
        self._publish(rec)

    def _publish_history(self, history: pb.HistoryRecord) -> None:
        rec = self._make_record(history=history)
        self._publish(rec)

    def _publish_preempting(self, preempt_rec: pb.RunPreemptingRecord) -> None:
        rec = self._make_record(preempting=preempt_rec)
        self._publish(rec)

    def _publish_telemetry(self, telem: tpb.TelemetryRecord) -> None:
        rec = self._make_record(telemetry=telem)
        self._publish(rec)

    def _make_stats(self, stats_dict: dict) -> pb.StatsRecord:
        stats = pb.StatsRecord()
        stats.stats_type = pb.StatsRecord.StatsType.SYSTEM
        stats.timestamp.GetCurrentTime()
        for k, v in six.iteritems(stats_dict):
            item = stats.item.add()
            item.key = k
            item.value_json = json_dumps_safer(json_friendly(v)[0])  # type: ignore
        return stats

    def _make_login(self, api_key: str = None) -> pb.LoginRequest:
        login = pb.LoginRequest()
        if api_key:
            login.api_key = api_key
        return login

    def _make_request(
        self,
        login: pb.LoginRequest = None,
        get_summary: pb.GetSummaryRequest = None,
        pause: pb.PauseRequest = None,
        resume: pb.ResumeRequest = None,
        stop_status: pb.StopStatusRequest = None,
        network_status: pb.NetworkStatusRequest = None,
        poll_exit: pb.PollExitRequest = None,
        sampled_history: pb.SampledHistoryRequest = None,
        run_start: pb.RunStartRequest = None,
        check_version: pb.CheckVersionRequest = None,
        log_artifact: pb.LogArtifactRequest = None,
        defer: pb.DeferRequest = None,
        attach: pb.AttachRequest = None,
    ) -> pb.Record:
        request = pb.Request()
        if login:
            request.login.CopyFrom(login)
        elif get_summary:
            request.get_summary.CopyFrom(get_summary)
        elif pause:
            request.pause.CopyFrom(pause)
        elif resume:
            request.resume.CopyFrom(resume)
        elif stop_status:
            request.stop_status.CopyFrom(stop_status)
        elif network_status:
            request.network_status.CopyFrom(network_status)
        elif poll_exit:
            request.poll_exit.CopyFrom(poll_exit)
        elif sampled_history:
            request.sampled_history.CopyFrom(sampled_history)
        elif run_start:
            request.run_start.CopyFrom(run_start)
        elif check_version:
            request.check_version.CopyFrom(check_version)
        elif log_artifact:
            request.log_artifact.CopyFrom(log_artifact)
        elif defer:
            request.defer.CopyFrom(defer)
        elif attach:
            request.attach.CopyFrom(attach)
        else:
            raise Exception("Invalid request")
        record = self._make_record(request=request)
        # All requests do not get persisted
        record.control.local = True
        return record

    def _make_record(
        self,
        run: pb.RunRecord = None,
        config: pb.ConfigRecord = None,
        files: pb.FilesRecord = None,
        summary: pb.SummaryRecord = None,
        history: pb.HistoryRecord = None,
        stats: pb.StatsRecord = None,
        exit: pb.RunExitRecord = None,
        artifact: pb.ArtifactRecord = None,
        tbrecord: pb.TBRecord = None,
        alert: pb.AlertRecord = None,
        final: pb.FinalRecord = None,
        metric: pb.MetricRecord = None,
        header: pb.HeaderRecord = None,
        footer: pb.FooterRecord = None,
        request: pb.Request = None,
        telemetry: tpb.TelemetryRecord = None,
        preempting: pb.RunPreemptingRecord = None,
    ) -> pb.Record:
        record = pb.Record()
        if run:
            record.run.CopyFrom(run)
        elif config:
            record.config.CopyFrom(config)
        elif summary:
            record.summary.CopyFrom(summary)
        elif history:
            record.history.CopyFrom(history)
        elif files:
            record.files.CopyFrom(files)
        elif stats:
            record.stats.CopyFrom(stats)
        elif exit:
            record.exit.CopyFrom(exit)
        elif artifact:
            record.artifact.CopyFrom(artifact)
        elif tbrecord:
            record.tbrecord.CopyFrom(tbrecord)
        elif alert:
            record.alert.CopyFrom(alert)
        elif final:
            record.final.CopyFrom(final)
        elif header:
            record.header.CopyFrom(header)
        elif footer:
            record.footer.CopyFrom(footer)
        elif request:
            record.request.CopyFrom(request)
        elif telemetry:
            record.telemetry.CopyFrom(telemetry)
        elif metric:
            record.metric.CopyFrom(metric)
        elif preempting:
            record.preempting.CopyFrom(preempting)
        else:
            raise Exception("Invalid record")
        return record

    def _publish(self, record: pb.Record, local: bool = None) -> None:
        if self._process_check and self._process and not self._process.is_alive():
            raise Exception("The wandb backend process has shutdown")
        if local:
            record.control.local = local
        if self.record_q:
            self.record_q.put(record)

    def _communicate(
        self, rec: pb.Record, timeout: Optional[int] = 5, local: bool = None
    ) -> Optional[pb.Result]:
        return self._communicate_async(rec, local=local).get(timeout=timeout)

    def _communicate_async(self, rec: pb.Record, local: bool = None) -> _Future:
        assert self._router
        if self._process_check and self._process and not self._process.is_alive():
            raise Exception("The wandb backend process has shutdown")
        future = self._router.send_and_receive(rec, local=local)
        return future

    def communicate_login(
        self, api_key: str = None, timeout: Optional[int] = 15
    ) -> pb.LoginResponse:
        login = self._make_login(api_key)
        rec = self._make_request(login=login)
        result = self._communicate(rec, timeout=timeout)
        if result is None:
            # TODO: friendlier error message here
            raise wandb.Error(
                "Couldn't communicate with backend after %s seconds" % timeout
            )
        login_response = result.response.login_response
        assert login_response
        return login_response

    def _publish_defer(self, state: "pb.DeferRequest.DeferState.V") -> None:
        defer = pb.DeferRequest(state=state)
        rec = self._make_request(defer=defer)
        self._publish(rec, local=True)

    def publish_defer(self, state: int = 0) -> None:
        self._publish_defer(cast("pb.DeferRequest.DeferState.V", state))

    def _publish_header(self, header: pb.HeaderRecord) -> None:
        rec = self._make_record(header=header)
        self._publish(rec)

    def publish_footer(self) -> None:
        footer = pb.FooterRecord()
        rec = self._make_record(footer=footer)
        self._publish(rec)

    def publish_final(self) -> None:
        final = pb.FinalRecord()
        rec = self._make_record(final=final)
        self._publish(rec)

    def publish_login(self, api_key: str = None) -> None:
        login = self._make_login(api_key)
        rec = self._make_request(login=login)
        self._publish(rec)

    def _publish_pause(self, pause: pb.PauseRequest) -> None:
        rec = self._make_request(pause=pause)
        self._publish(rec)

    def _publish_resume(self, resume: pb.ResumeRequest) -> None:
        rec = self._make_request(resume=resume)
        self._publish(rec)

    def _publish_run(self, run: pb.RunRecord) -> None:
        rec = self._make_record(run=run)
        self._publish(rec)

    def _publish_config(self, cfg: pb.ConfigRecord) -> None:
        rec = self._make_record(config=cfg)
        self._publish(rec)

    def publish_summary(self, summary_record: sr.SummaryRecord) -> None:
        pb_summary_record = self._make_summary(summary_record)
        self._publish_summary(pb_summary_record)

    def _publish_summary(self, summary: pb.SummaryRecord) -> None:
        rec = self._make_record(summary=summary)
        self._publish(rec)

    def _publish_metric(self, metric: pb.MetricRecord) -> None:
        rec = self._make_record(metric=metric)
        self._publish(rec)

    def _communicate_attach(
        self, attach: pb.AttachRequest
    ) -> Optional[pb.AttachResponse]:
        req = self._make_request(attach=attach)
        resp = self._communicate(req)
        if resp is None:
            return None
        return resp.response.attach_response

    def _communicate_run(
        self, run: pb.RunRecord, timeout: int = None
    ) -> Optional[pb.RunUpdateResult]:
        """Send synchronous run object waiting for a response.

        Arguments:
            run: RunRecord object
            timeout: number of seconds to wait

        Returns:
            RunRecord object
        """

        req = self._make_record(run=run)
        resp = self._communicate(req, timeout=timeout)
        if resp is None:
            logger.info("couldn't get run from backend")
            # Note: timeouts handled by callers: wandb_init.py
            return None
        assert resp.HasField("run_result")
        return resp.run_result

    def publish_stats(self, stats_dict: dict) -> None:
        stats = self._make_stats(stats_dict)
        rec = self._make_record(stats=stats)
        self._publish(rec)

    def _publish_files(self, files: pb.FilesRecord) -> None:
        rec = self._make_record(files=files)
        self._publish(rec)

    def _communicate_artifact(self, log_artifact: pb.LogArtifactRequest) -> Any:
        rec = self._make_request(log_artifact=log_artifact)
        return self._communicate_async(rec)

    def _publish_artifact(self, proto_artifact: pb.ArtifactRecord) -> None:
        rec = self._make_record(artifact=proto_artifact)
        self._publish(rec)

    def _publish_alert(self, proto_alert: pb.AlertRecord) -> None:
        rec = self._make_record(alert=proto_alert)
        self._publish(rec)

    def _communicate_stop_status(
        self, status: pb.StopStatusRequest
    ) -> Optional[pb.StopStatusResponse]:
        req = self._make_request(stop_status=status)
        resp = self._communicate(req, local=True)
        if resp is None:
            return None
        assert resp.response.stop_status_response
        return resp.response.stop_status_response

    def _communicate_network_status(
        self, status: pb.NetworkStatusRequest
    ) -> Optional[pb.NetworkStatusResponse]:
        req = self._make_request(network_status=status)
        resp = self._communicate(req, local=True)
        if resp is None:
            return None
        assert resp.response.network_status_response
        return resp.response.network_status_response

    def _publish_exit(self, exit_data: pb.RunExitRecord) -> None:
        rec = self._make_record(exit=exit_data)
        self._publish(rec)

    def _communicate_poll_exit(
        self, poll_exit: pb.PollExitRequest
    ) -> Optional[pb.PollExitResponse]:
        rec = self._make_request(poll_exit=poll_exit)
        result = self._communicate(rec)
        if result is None:
            return None
        poll_exit_response = result.response.poll_exit_response
        assert poll_exit_response
        return poll_exit_response

    def _communicate_check_version(
        self, check_version: pb.CheckVersionRequest
    ) -> Optional[pb.CheckVersionResponse]:
        rec = self._make_request(check_version=check_version)
        result = self._communicate(rec)
        if result is None:
            # Note: timeouts handled by callers: wandb_init.py
            return None
        return result.response.check_version_response

    def _communicate_run_start(
        self, run_start: pb.RunStartRequest
    ) -> Optional[pb.RunStartResponse]:
        rec = self._make_request(run_start=run_start)
        result = self._communicate(rec)
        if result is None:
            return None
        run_start_response = result.response.run_start_response
        return run_start_response

    def _communicate_get_summary(
        self, get_summary: pb.GetSummaryRequest
    ) -> Optional[pb.GetSummaryResponse]:
        record = self._make_request(get_summary=get_summary)
        result = self._communicate(record, timeout=10)
        if result is None:
            return None
        get_summary_response = result.response.get_summary_response
        assert get_summary_response
        return get_summary_response

    def _communicate_sampled_history(
        self, sampled_history: pb.SampledHistoryRequest
    ) -> Optional[pb.SampledHistoryResponse]:
        record = self._make_request(sampled_history=sampled_history)
        result = self._communicate(record)
        if result is None:
            return None
        sampled_history_response = result.response.sampled_history_response
        assert sampled_history_response
        return sampled_history_response

    def _communicate_shutdown(self) -> None:
        # shutdown
        request = pb.Request(shutdown=pb.ShutdownRequest())
        record = self._make_record(request=request)
        _ = self._communicate(record)

    def join(self) -> None:
        super(BackendSender, self).join()

        if self._router:
            self._router.join()<|MERGE_RESOLUTION|>--- conflicted
+++ resolved
@@ -149,15 +149,7 @@
         future._set_object(msg)
 
 
-<<<<<<< HEAD
 class BackendSenderBase(object):
-
-=======
-class BackendSender(object):
-    record_q: Optional["Queue[pb.Record]"]
-    result_q: Optional["Queue[pb.Result]"]
-    process: Optional[Process]
->>>>>>> 9f7d54b9
     _run: Optional["Run"]
 
     def __init__(self) -> None:
