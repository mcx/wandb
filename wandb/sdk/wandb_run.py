--- conflicted
+++ resolved
@@ -339,12 +339,8 @@
     ) -> None:
         # pid is set so we know if this run object was initialized by this process
         self._init_pid = os.getpid()
-<<<<<<< HEAD
         self._settings = settings
         self._init(config=config, sweep_config=sweep_config)
-=======
-        self._init(settings=settings, config=config, sweep_config=sweep_config)
->>>>>>> 2fc2669b
 
     def _init(
         self,
@@ -615,10 +611,7 @@
             return
 
         return dict(
-<<<<<<< HEAD
             _settings=self._settings.make_static(),
-=======
->>>>>>> 2fc2669b
             _attach_id=_attach_id,
             _init_pid=self._init_pid,
             _is_attaching=self._is_attaching,
@@ -633,7 +626,6 @@
         if not _attach_id:
             return
 
-<<<<<<< HEAD
         # TODO this solution will not work when we pass `_attach_id` to `wandb._attach`
         self.__dict__["_settings"] = Settings()
         self.__dict__["_settings"].update(state.pop("_settings", {}))
@@ -642,12 +634,6 @@
         if self._init_pid == os.getpid():
             raise RuntimeError("attach in the same process is not supported")
 
-=======
-        self.__dict__.update(state)
-        if self._init_pid == os.getpid():
-            raise RuntimeError("attach in the same process is not supported")
-
->>>>>>> 2fc2669b
     @property
     def _torch(self) -> "wandb.wandb_torch.TorchHistory":
         if self._torch_history is None:
