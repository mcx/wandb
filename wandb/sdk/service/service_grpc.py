"""grpc service.

Implement ServiceInterface for grpc transport.
"""

from typing import Optional
from typing import TYPE_CHECKING

import grpc
from wandb.proto import wandb_server_pb2 as spb
from wandb.proto import wandb_server_pb2_grpc as pbgrpc

from .service_base import _pbmap_apply_dict
from .service_base import ServiceInterface

if TYPE_CHECKING:
    from wandb.sdk.wandb_settings import Settings


class ServiceGrpcInterface(ServiceInterface):
    _stub: Optional[pbgrpc.InternalServiceStub]

    def __init__(self) -> None:
        self._stub = None

    def get_transport(self) -> str:
        return "grpc"

    def _svc_connect(self, port: int) -> None:
        channel = grpc.insecure_channel("localhost:{}".format(port))
        stub = pbgrpc.InternalServiceStub(channel)
        self._stub = stub
        # TODO: make sure service is up

    def _get_stub(self) -> pbgrpc.InternalServiceStub:
        assert self._stub
        return self._stub

    def _svc_inform_init(self, settings: "Settings", run_id: str) -> None:
        inform_init = spb.ServerInformInitRequest()
<<<<<<< HEAD
        settings_dict = settings.make_static(include_properties=True)
        settings_dict["_log_level"] = logging.DEBUG
=======
        settings_dict = settings.make_static()
>>>>>>> 55b885c1
        _pbmap_apply_dict(inform_init._settings_map, settings_dict)
        inform_init._info.stream_id = run_id

        assert self._stub
        _ = self._stub.ServerInformInit(inform_init)

    def _svc_inform_start(self, settings: "Settings", run_id: str) -> None:
        inform_start = spb.ServerInformStartRequest()
        settings_dict = settings.make_static()
        _pbmap_apply_dict(inform_start._settings_map, settings_dict)
        inform_start._info.stream_id = run_id

        assert self._stub
        _ = self._stub.ServerInformStart(inform_start)

    def _svc_inform_finish(self, run_id: str = None) -> None:
        assert run_id
        inform_fin = spb.ServerInformFinishRequest()
        inform_fin._info.stream_id = run_id

        assert self._stub
        _ = self._stub.ServerInformFinish(inform_fin)

    def _svc_inform_attach(self, attach_id: str) -> None:
        assert self._stub

        inform_attach = spb.ServerInformAttachRequest()
        inform_attach._info.stream_id = attach_id
        _ = self._stub.ServerInformAttach(inform_attach)

    def _svc_inform_teardown(self, exit_code: int) -> None:
        inform_teardown = spb.ServerInformTeardownRequest(exit_code=exit_code)

        assert self._stub
        _ = self._stub.ServerInformTeardown(inform_teardown)<|MERGE_RESOLUTION|>--- conflicted
+++ resolved
@@ -38,12 +38,7 @@
 
     def _svc_inform_init(self, settings: "Settings", run_id: str) -> None:
         inform_init = spb.ServerInformInitRequest()
-<<<<<<< HEAD
-        settings_dict = settings.make_static(include_properties=True)
-        settings_dict["_log_level"] = logging.DEBUG
-=======
         settings_dict = settings.make_static()
->>>>>>> 55b885c1
         _pbmap_apply_dict(inform_init._settings_map, settings_dict)
         inform_init._info.stream_id = run_id
 
