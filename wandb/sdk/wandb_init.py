#
# -*- coding: utf-8 -*-
"""Defines wandb.init() and associated classes and methods.

`wandb.init()` indicates the beginning of a new run. In an ML training pipeline,
you could add `wandb.init()` to the beginning of your training script as well as
your evaluation script, and each step would be tracked as a run in W&B.

For more on using `wandb.init()`, including code snippets, check out our
[guide and FAQs](https://docs.wandb.ai/guides/track/launch).
"""

from __future__ import print_function

import datetime
import logging
import os
import platform
import sys
import tempfile
import time
import traceback
from typing import Any, Dict, Optional, Sequence, Union

import shortuuid  # type: ignore
import six
import wandb
from wandb import trigger
from wandb.errors import UsageError
from wandb.integration import sagemaker
from wandb.integration.magic import magic_install
from wandb.util import sentry_exc

from . import wandb_login, wandb_setup
from .backend.backend import Backend
from .lib import filesystem, ipython, module, multiprocess, reporting, telemetry
from .lib import RunDisabled, SummaryDisabled
from .wandb_helper import parse_config
from .wandb_run import Run
from .wandb_settings import Settings


logger = None  # logger configured during wandb.init()


def _set_logger(log_object):
    """Configure module logger."""
    global logger
    logger = log_object


def online_status(*args, **kwargs):
    pass


def _huggingface_version():
    if "transformers" in sys.modules:
        trans = wandb.util.get_module("transformers")
        if hasattr(trans, "__version__"):
            return trans.__version__
    return None


class _WandbInit(object):
    def __init__(self):
        self.kwargs = None
        self.settings = None
        self.sweep_config = None
        self.config = None
        self.run = None
        self.backend = None

        self._teardown_hooks = []
        self._wl = None
        self._reporter = None
        self._use_sagemaker = None
        self.notebook = None

    def setup(self, kwargs) -> None:
        """Completes setup for `wandb.init()`.

        This includes parsing all arguments, applying them with settings and enabling logging.
        """
        self.kwargs = kwargs

        self._wl = wandb_setup._setup()
        # Make sure we have a logger setup (might be an early logger)
        _set_logger(self._wl._get_logger())

        # Start with settings from wandb library singleton
        settings: Settings = self._wl._clone_settings()
        settings_param = kwargs.pop("settings", None)
        if settings_param:
            settings._apply_settings(settings_param)

        self._reporter = reporting.setup_reporter(
            settings=settings.duplicate().freeze()
        )

        sm_config: Dict = (
            {} if settings.sagemaker_disable else sagemaker.parse_sm_config()
        )
        if sm_config:
            sm_api_key = sm_config.get("wandb_api_key", None)
            sm_run, sm_env = sagemaker.parse_sm_resources()
            if sm_env:
                if sm_api_key:
                    sm_env["WANDB_API_KEY"] = sm_api_key
                settings._apply_environ(sm_env)
                wandb.setup(settings=settings)
            settings._apply_setup(sm_run)
            self._use_sagemaker = True

        # Remove parameters that are not part of settings
        init_config = kwargs.pop("config", None) or dict()
        config_include_keys = kwargs.pop("config_include_keys", None)
        config_exclude_keys = kwargs.pop("config_exclude_keys", None)

        # Add deprecation message once we can better track it and document alternatives
        # if config_include_keys or config_exclude_keys:
        #     wandb.termwarn(
        #       "config_include_keys and config_exclude_keys are deprecated:"
        #       " use config=wandb.helper.parse_config(config_object, include=('key',))"
        #       " or config=wandb.helper.parse_config(config_object, exclude=('key',))"
        #     )

        init_config = parse_config(
            init_config, include=config_include_keys, exclude=config_exclude_keys
        )

        # merge config with sweep or sm (or config file)
        self.sweep_config = self._wl._sweep_config or dict()
        self.config = dict()
        for config_data in sm_config, self._wl._config, init_config:
            if not config_data:
                continue
            for k, v in config_data.items():
                self.config.setdefault(k, v)

        monitor_gym = kwargs.pop("monitor_gym", None)
        if monitor_gym and len(wandb.patched["gym"]) == 0:
            wandb.gym.monitor()

        tensorboard = kwargs.pop("tensorboard", None)
        sync_tensorboard = kwargs.pop("sync_tensorboard", None)
        if tensorboard or sync_tensorboard and len(wandb.patched["tensorboard"]) == 0:
            wandb.tensorboard.patch()

        magic = kwargs.get("magic")
        if magic not in (None, False):
            magic_install(kwargs)

        # handle login related parameters as these are applied to global state
        anonymous = kwargs.pop("anonymous", None)
        force = kwargs.pop("force", None)

        # TODO: move above parameters into apply_init_login
        settings._apply_init_login(kwargs)

        # TODO: Should we assume login isnt needed?  would be nice if login knew the settings
        attach_intent = False
        if "attach" in kwargs:
            attach_intent = True

        if not settings._offline and not settings._noop and not attach_intent:
            wandb_login._login(anonymous=anonymous, force=force, _disable_warning=True)

        # apply updated global state after login was handled
        settings._apply_settings(wandb.setup()._settings)

        # get status of code saving before applying user settings
        save_code_pre_user_settings = settings["save_code"]

        settings._apply_init(kwargs)
        if not settings._offline and not settings._noop:
            user_settings = self._wl._load_user_settings()
            settings._apply_user(user_settings)

        # ensure that user settings don't set saving to true
        # if user explicitly set these to false
        if save_code_pre_user_settings is False:
            settings.update({"save_code": False})

        # TODO(jhr): should this be moved? probably.
        d = dict(_start_time=time.time(), _start_datetime=datetime.datetime.now(),)
        settings.update(d)

        if not settings._noop:
            self._log_setup(settings)

            if settings._jupyter:
                self._jupyter_setup(settings)

            if (
                not settings._attach_id
                and multiprocess.is_likely_multiprocessing_process()
            ):
                wandb.termwarn(
                    "Detected wandb.init() called from multiprocessing process: See http://wandb.me/client-"
                )

                multiprocess.install_exit_handler()

        self.settings = settings.freeze()

    def teardown(self):
        # TODO: currently this is only called on failed wandb.init attempts
        # normally this happens on the run object
        logger.info("tearing down wandb.init")
        for hook in self._teardown_hooks:
            hook()

    def _enable_logging(self, log_fname, run_id=None):
        """Enables logging to the global debug log.

        This adds a run_id to the log, in case of muliple processes on the same machine.
        Currently there is no way to disable logging after it's enabled.
        """
        handler = logging.FileHandler(log_fname)
        handler.setLevel(logging.INFO)

        class WBFilter(logging.Filter):
            def filter(self, record):
                record.run_id = run_id
                return True

        if run_id:
            formatter = logging.Formatter(
                "%(asctime)s %(levelname)-7s %(threadName)-10s:%(process)d "
                "[%(run_id)s:%(filename)s:%(funcName)s():%(lineno)s] %(message)s"
            )
        else:
            formatter = logging.Formatter(
                "%(asctime)s %(levelname)-7s %(threadName)-10s:%(process)d "
                "[%(filename)s:%(funcName)s():%(lineno)s] %(message)s"
            )

        handler.setFormatter(formatter)
        if run_id:
            handler.addFilter(WBFilter())
        logger.propagate = False
        logger.addHandler(handler)
        # TODO: make me configurable
        logger.setLevel(logging.DEBUG)
        self._teardown_hooks.append(
            lambda: (handler.close(), logger.removeHandler(handler))
        )

    def _safe_symlink(self, base, target, name, delete=False):
        # TODO(jhr): do this with relpaths, but i cant figure it out on no sleep
        if not hasattr(os, "symlink"):
            return

        pid = os.getpid()
        tmp_name = os.path.join(base, "%s.%d" % (name, pid))

        if delete:
            try:
                os.remove(os.path.join(base, name))
            except OSError:
                pass
        target = os.path.relpath(target, base)
        try:
            os.symlink(target, tmp_name)
            os.rename(tmp_name, os.path.join(base, name))
        except OSError:
            pass

    def _pause_backend(self):
        if self.backend is not None:
            logger.info("pausing backend")
            # Attempt to save the code on every execution
            if self.notebook.save_ipynb():
                res = self.run.log_code(root=None)
                logger.info("saved code: %s", res)
            self.backend.interface.publish_pause()

    def _resume_backend(self):
        if self.backend is not None:
            logger.info("resuming backend")
            self.backend.interface.publish_resume()

    def _jupyter_teardown(self):
        """Teardown hooks and display saving, called with wandb.finish."""
        ipython = self.notebook.shell
        self.notebook.save_history()
        if self.notebook.save_ipynb():
            self.run.log_code(root=None)
            logger.info("saved code and history")
        logger.info("cleaning up jupyter logic")
        # because of how we bind our methods we manually find them to unregister
        for hook in ipython.events.callbacks["pre_run_cell"]:
            if "_resume_backend" in hook.__name__:
                ipython.events.unregister("pre_run_cell", hook)
        for hook in ipython.events.callbacks["post_run_cell"]:
            if "_pause_backend" in hook.__name__:
                ipython.events.unregister("post_run_cell", hook)
        ipython.display_pub.publish = ipython.display_pub._orig_publish
        del ipython.display_pub._orig_publish

    def _jupyter_setup(self, settings):
        """Add magic, hooks, and session history saving."""
        self.notebook = wandb.jupyter.Notebook(settings)
        ipython = self.notebook.shell
        ipython.register_magics(wandb.jupyter.WandBMagics)

        # Monkey patch ipython publish to capture displayed outputs
        if not hasattr(ipython.display_pub, "_orig_publish"):
            logger.info("configuring jupyter hooks %s", self)
            ipython.display_pub._orig_publish = ipython.display_pub.publish
            # Registering resume and pause hooks

            ipython.events.register("pre_run_cell", self._resume_backend)
            ipython.events.register("post_run_cell", self._pause_backend)
            self._teardown_hooks.append(self._jupyter_teardown)

        def publish(data, metadata=None, **kwargs):
            ipython.display_pub._orig_publish(data, metadata=metadata, **kwargs)
            self.notebook.save_display(
                ipython.execution_count, {"data": data, "metadata": metadata}
            )

        ipython.display_pub.publish = publish

    def _log_setup(self, settings):
        """Sets up logging from settings."""
        filesystem._safe_makedirs(os.path.dirname(settings.log_user))
        filesystem._safe_makedirs(os.path.dirname(settings.log_internal))
        filesystem._safe_makedirs(os.path.dirname(settings.sync_file))
        filesystem._safe_makedirs(settings.files_dir)
        filesystem._safe_makedirs(settings._tmp_code_dir)

        if settings.symlink:
            self._safe_symlink(
                os.path.dirname(settings.sync_symlink_latest),
                os.path.dirname(settings.sync_file),
                os.path.basename(settings.sync_symlink_latest),
                delete=True,
            )
            self._safe_symlink(
                os.path.dirname(settings.log_symlink_user),
                settings.log_user,
                os.path.basename(settings.log_symlink_user),
                delete=True,
            )
            self._safe_symlink(
                os.path.dirname(settings.log_symlink_internal),
                settings.log_internal,
                os.path.basename(settings.log_symlink_internal),
                delete=True,
            )

        _set_logger(logging.getLogger("wandb"))
        self._enable_logging(settings.log_user)

        self._wl._early_logger_flush(logger)
        logger.info("Logging user logs to {}".format(settings.log_user))
        logger.info("Logging internal logs to {}".format(settings.log_internal))

    def _make_run_disabled(self) -> RunDisabled:
        drun = RunDisabled()
        drun.config = wandb.wandb_sdk.wandb_config.Config()
        drun.config.update(self.sweep_config)
        drun.config.update(self.config)
        drun.summary = SummaryDisabled()
        drun.log = lambda data, *_, **__: drun.summary.update(data)
        drun.finish = lambda *_, **__: module.unset_globals()
        drun.step = 0
        drun.resumed = False
        drun.disabled = True
        drun.id = shortuuid.uuid()
        drun.name = "dummy-" + drun.id
        drun.dir = tempfile.gettempdir()
        module.set_global(
            run=drun,
            config=drun.config,
            log=drun.log,
            summary=drun.summary,
            save=drun.save,
            use_artifact=drun.use_artifact,
            log_artifact=drun.log_artifact,
            define_metric=drun.define_metric,
            plot_table=drun.plot_table,
            alert=drun.alert,
        )
        return drun

    def init(self) -> Union[Run, RunDisabled, None]:  # noqa: C901
        assert logger
        logger.info("calling init triggers")
        trigger.call("on_init", **self.kwargs)
        s = self.settings
        sweep_config = self.sweep_config
        config = self.config
        logger.info(
            "wandb.init called with sweep_config: {}\nconfig: {}".format(
                sweep_config, config
            )
        )
        if s._noop:
            return self._make_run_disabled()
        if s.reinit or (s._jupyter and s.reinit is not False):
            if len(self._wl._global_run_stack) > 0:
                if len(self._wl._global_run_stack) > 1:
                    wandb.termwarn(
                        "If you want to track multiple runs concurrently in wandb you should use multi-processing not threads"  # noqa: E501
                    )

                last_id = self._wl._global_run_stack[-1]._run_id
                logger.info(
                    "re-initializing run, found existing run on stack: {}".format(
                        last_id
                    )
                )
                jupyter = (
                    s._jupyter
                    and not s._silent
                    and ipython._get_python_type() == "jupyter"
                )
                if jupyter:
                    ipython.display_html(
                        "Finishing last run (ID:{}) before initializing another...".format(
                            last_id
                        )
                    )

                self._wl._global_run_stack[-1].finish()

                if jupyter:
                    ipython.display_html(
                        "...Successfully finished last run (ID:{}). Initializing new run:<br/><br/>".format(
                            last_id
                        )
                    )
        elif isinstance(wandb.run, Run):
            logger.info("wandb.init() called when a run is still active")
            return wandb.run

        if s._attach_id and s.start_method != "grpc":
            wandb.termwarn("Must use start_method = grpc to use `wandb.init(attach=)`")

        logger.info("starting backend")

        backend = Backend(settings=s)
        backend.ensure_launched()
        backend.server_connect()
        logger.info("backend started and connected")
        # Make sure we are logged in
        # wandb_login._login(_backend=backend, _settings=self.settings)

        # resuming needs access to the server, check server_status()?

        run = Run(config=config, settings=s, sweep_config=sweep_config)

        # probe the active start method
        active_start_method: Optional[str] = None
        if s.start_method == "thread":
            active_start_method = s.start_method
        else:
            get_start_fn = getattr(backend._multiprocessing, "get_start_method", None)
            active_start_method = get_start_fn() if get_start_fn else None

        # Populate intial telemetry
        with telemetry.context(run=run) as tel:
            tel.cli_version = wandb.__version__
            tel.python_version = platform.python_version()
            hf_version = _huggingface_version()
            if hf_version:
                tel.huggingface_version = hf_version
            if s._jupyter:
                tel.env.jupyter = True
            if s._kaggle:
                tel.env.kaggle = True
            if s._windows:
                tel.env.windows = True
            run._telemetry_imports(tel.imports_init)
            if self._use_sagemaker:
                tel.feature.sagemaker = True

            if active_start_method == "spawn":
                tel.env.start_spawn = True
            elif active_start_method == "fork":
                tel.env.start_fork = True
            elif active_start_method == "forkserver":
                tel.env.start_forkserver = True
            elif active_start_method == "thread":
                tel.env.start_thread = True

        if not s.label_disable:
            if self.notebook:
                run._label_probe_notebook(self.notebook)
            else:
                run._label_probe_main()

        logger.info("updated telemetry")

        run._set_library(self._wl)
        run._set_backend(backend)
        run._set_reporter(self._reporter)
        run._set_teardown_hooks(self._teardown_hooks)
        # TODO: pass mode to backend
        # run_synced = None

        backend._hack_set_run(run)
        assert backend.interface
        backend.interface.publish_header()

        if s._offline:
            with telemetry.context(run=run) as tel:
                tel.feature.offline = True
            run_proto = backend.interface._make_run(run)
            backend.interface._publish_run(run_proto)
            run._set_run_obj_offline(run_proto)
            if s.resume:
                wandb.termwarn(
                    f"`resume` will be ignored since W&B syncing is set to `offline`. Starting a new run with run id {run.id}."
                )
        else:
            logger.info("communicating current version")
            check = backend.interface.communicate_check_version(
                current_version=wandb.__version__
            )
            if check:
                logger.info("got version response {}".format(check))
                if check.upgrade_message:
                    run._set_upgraded_version_message(check.upgrade_message)
                if check.delete_message:
                    run._set_deleted_version_message(check.delete_message)
                if check.yank_message:
                    run._set_yanked_version_message(check.yank_message)
            run._on_init()
        if not s._offline and s._attach_id:
            resp = backend.interface.communicate_attach(s._attach_id)
            if not resp:
                raise UsageError("problem")
            if resp and resp.error and resp.error.message:
                raise UsageError("bad: {}".format(resp.error.message))
            run._set_run_obj(resp.run)
        if not s._offline and not s._attach_id:
            logger.info("communicating run to backend with 30 second timeout")
            ret = backend.interface.communicate_run(run, timeout=30)

            error_message: Optional[str] = None
            if not ret:
                logger.error("backend process timed out")
                error_message = "Error communicating with wandb process"
                if active_start_method != "fork":
                    error_message += "\ntry: wandb.init(settings=wandb.Settings(start_method='fork'))"
                    error_message += "\nor:  wandb.init(settings=wandb.Settings(start_method='thread'))"
                    error_message += "\nFor more info see: https://docs.wandb.ai/library/init#init-start-error"
            if ret and ret.error:
                error_message = ret.error.message
            if error_message:
                logger.error("encountered error: {}".format(error_message))

                # Shutdown the backend and get rid of the logger
                # we don't need to do console cleanup at this point
                backend.cleanup()
                self.teardown()
                raise UsageError(error_message)
            assert ret and ret.run
            if ret.run.resumed:
                logger.info("run resumed")
                with telemetry.context(run=run) as tel:
                    tel.feature.resumed = True
            run._set_run_obj(ret.run)

        logger.info("starting run threads in backend")
        # initiate run (stats and metadata probing)
        run_obj = run._run_obj or run._run_obj_offline
        assert backend.interface
        assert run_obj
        _ = backend.interface.communicate_run_start(run_obj)

        self._wl._global_run_stack.append(run)
        self.run = run
        self.backend = backend
        module.set_global(
            run=run,
            config=run.config,
            log=run.log,
            summary=run.summary,
            save=run.save,
            use_artifact=run.use_artifact,
            log_artifact=run.log_artifact,
            define_metric=run.define_metric,
            plot_table=run.plot_table,
            alert=run.alert,
            mark_preempting=run.mark_preempting,
        )
        self._reporter.set_context(run=run)
        run._on_start()

        run._freeze()
        logger.info("run started, returning control to user process")
        return run


def getcaller():
    # py2 doesnt have stack_info
    # src, line, func, stack = logger.findCaller(stack_info=True)
    src, line, func = logger.findCaller()[:3]
    print("Problem at:", src, line, func)


def init(
    job_type: Optional[str] = None,
    dir=None,
    config: Union[Dict, str, None] = None,
    project: Optional[str] = None,
    entity: Optional[str] = None,
    reinit: bool = None,
    tags: Optional[Sequence] = None,
    group: Optional[str] = None,
    name: Optional[str] = None,
    notes: Optional[str] = None,
    magic: Union[dict, str, bool] = None,
    config_exclude_keys=None,
    config_include_keys=None,
    anonymous: Optional[str] = None,
    mode: Optional[str] = None,
    allow_val_change: Optional[bool] = None,
    resume: Optional[Union[bool, str]] = None,
    force: Optional[bool] = None,
    tensorboard=None,  # alias for sync_tensorboard
    sync_tensorboard=None,
    monitor_gym=None,
    save_code=None,
    id=None,
    settings: Union[Settings, Dict[str, Any], None] = None,
    attach: str = None,
) -> Union[Run, RunDisabled, None]:
    """Starts a new run to track and log to W&B.

    In an ML training pipeline, you could add `wandb.init()`
    to the beginning of your training script as well as your evaluation
    script, and each piece would be tracked as a run in W&B.

    `wandb.init()` spawns a new background process to log data to a run, and it
    also syncs data to wandb.ai by default so you can see live visualizations.
    Call `wandb.init()` to start a run before logging data with `wandb.log()`.

    `wandb.init()` returns a run object, and you can also access the run object
    with `wandb.run`.

    At the end of your script, we will automatically call `wandb.finish` to
    finalize and cleanup the run. However, if you call `wandb.init` from a
    child process, you must explicitly call `wandb.finish` at the end of the
    child process.

    For more on using `wandb.init()`, including code snippets, check out our
    [guide and FAQs](https://docs.wandb.ai/guides/track/launch).

    Arguments:
        project: (str, optional) The name of the project where you're sending
            the new run. If the project is not specified, the run is put in an
            "Uncategorized" project.
        entity: (str, optional) An entity is a username or team name where
            you're sending runs. This entity must exist before you can send runs
            there, so make sure to create your account or team in the UI before
            starting to log runs.
            If you don't specify an entity, the run will be sent to your default
            entity, which is usually your username. Change your default entity
            in [your settings](https://wandb.ai/settings) under "default location
            to create new projects".
        config: (dict, argparse, absl.flags, str, optional)
            This sets `wandb.config`, a dictionary-like object for saving inputs
            to your job, like hyperparameters for a model or settings for a data
            preprocessing job. The config will show up in a table in the UI that
            you can use to group, filter, and sort runs. Keys should not contain
            `.` in their names, and values should be under 10 MB.
            If dict, argparse or absl.flags: will load the key value pairs into
                the `wandb.config` object.
            If str: will look for a yaml file by that name, and load config from
                that file into the `wandb.config` object.
        save_code: (bool, optional) Turn this on to save the main script or
            notebook to W&B. This is valuable for improving experiment
            reproducibility and to diff code across experiments in the UI. By
            default this is off, but you can flip the default behavior to on
            in [your settings page](https://wandb.ai/settings).
        group: (str, optional) Specify a group to organize individual runs into
            a larger experiment. For example, you might be doing cross
            validation, or you might have multiple jobs that train and evaluate
            a model against different test sets. Group gives you a way to
            organize runs together into a larger whole, and you can toggle this
            on and off in the UI. For more details, see our
            [guide to grouping runs](https://docs.wandb.com/library/grouping).
        job_type: (str, optional) Specify the type of run, which is useful when
            you're grouping runs together into larger experiments using group.
            For example, you might have multiple jobs in a group, with job types
            like train and eval. Setting this makes it easy to filter and group
            similar runs together in the UI so you can compare apples to apples.
        tags: (list, optional) A list of strings, which will populate the list
            of tags on this run in the UI. Tags are useful for organizing runs
            together, or applying temporary labels like "baseline" or
            "production". It's easy to add and remove tags in the UI, or filter
            down to just runs with a specific tag.
        name: (str, optional) A short display name for this run, which is how
            you'll identify this run in the UI. By default we generate a random
            two-word name that lets you easily cross-reference runs from the
            table to charts. Keeping these run names short makes the chart
            legends and tables easier to read. If you're looking for a place to
            save your hyperparameters, we recommend saving those in config.
        notes: (str, optional) A longer description of the run, like a `-m` commit
            message in git. This helps you remember what you were doing when you
            ran this run.
        dir: (str, optional) An absolute path to a directory where metadata will
            be stored. When you call `download()` on an artifact, this is the
            directory where downloaded files will be saved. By default this is
            the `./wandb` directory.
        resume: (bool, str, optional) Sets the resuming behavior. Options:
            `"allow"`, `"must"`, `"never"`, `"auto"` or `None`. Defaults to `None`.
            Cases:
            - `None` (default): If the new run has the same ID as a previous run,
                this run overwrites that data.
            - `"auto"` (or `True`): if the preivous run on this machine crashed,
                automatically resume it. Otherwise, start a new run.
            - `"allow"`: if id is set with `init(id="UNIQUE_ID")` or
                `WANDB_RUN_ID="UNIQUE_ID"` and it is identical to a previous run,
                wandb will automatically resume the run with that id. Otherwise,
                wandb will start a new run.
            - `"never"`: if id is set with `init(id="UNIQUE_ID")` or
                `WANDB_RUN_ID="UNIQUE_ID"` and it is identical to a previous run,
                wandb will crash.
            - `"must"`: if id is set with `init(id="UNIQUE_ID")` or
                `WANDB_RUN_ID="UNIQUE_ID"` and it is identical to a previous run,
                wandb will automatically resume the run with the id. Otherwise
                wandb will crash.
            See [our guide to resuming runs](https://docs.wandb.com/library/advanced/resuming)
            for more.
        reinit: (bool, optional) Allow multiple `wandb.init()` calls in the same
            process. (default: `False`)
        magic: (bool, dict, or str, optional) The bool controls whether we try to
            auto-instrument your script, capturing basic details of your run
            without you having to add more wandb code. (default: `False`)
            You can also pass a dict, json string, or yaml filename.
        config_exclude_keys: (list, optional) string keys to exclude from
            `wandb.config`.
        config_include_keys: (list, optional) string keys to include in
            `wandb.config`.
        anonymous: (str, optional) Controls anonymous data logging. Options:
            - `"never"` (default): requires you to link your W&B account before
                tracking the run so you don't accidentally create an anonymous
                run.
            - `"allow"`: lets a logged-in user track runs with their account, but
                lets someone who is running the script without a W&B account see
                the charts in the UI.
            - `"must"`: sends the run to an anonymous account instead of to a
                signed-up user account.
        mode: (str, optional) Can be `"online"`, `"offline"` or `"disabled"`. Defaults to
            online.
        allow_val_change: (bool, optional) Whether to allow config values to
            change after setting the keys once. By default we throw an exception
            if a config value is overwritten. If you want to track something
            like a varying learning rate at multiple times during training, use
            `wandb.log()` instead. (default: `False` in scripts, `True` in Jupyter)
        force: (bool, optional) If `True`, this crashes the script if a user isn't
            logged in to W&B. If `False`, this will let the script run in offline
            mode if a user isn't logged in to W&B. (default: `False`)
        sync_tensorboard: (bool, optional) Synchronize wandb logs from tensorboard or
            tensorboardX and save the relevant events file. (default: `False`)
        monitor_gym: (bool, optional) Automatically log videos of environment when
            using OpenAI Gym. (default: `False`)
            See [our guide to this integration](https://docs.wandb.com/library/integrations/openai-gym).
        id: (str, optional) A unique ID for this run, used for resuming. It must
            be unique in the project, and if you delete a run you can't reuse
            the ID. Use the name field for a short descriptive name, or config
            for saving hyperparameters to compare across runs. The ID cannot
            contain special characters.
<<<<<<< HEAD
            See https://docs.wandb.com/library/resuming
        attach: (str, optional) internal id used for multiprocess training.
=======
            See [our guide to resuming runs](https://docs.wandb.com/library/resuming).
>>>>>>> e06eed65


    Examples:
        Basic usage
        ```
        wandb.init()
        ```

        Launch multiple runs from the same script
        ```
        for x in range(10):
            with wandb.init(project="my-projo") as run:
                for y in range(100):
                    run.log({"metric": x+y})
        ```

    Raises:
        Exception: if problem.

    Returns:
        A `Run` object.
    """
    wandb._assert_is_user_process()

    if resume is True:
        resume = "auto"  # account for changing resume interface, True and auto should behave the same

    kwargs = dict(locals())
    error_seen = None
    except_exit = None
    try:
        wi = _WandbInit()
        wi.setup(kwargs)
        except_exit = wi.settings._except_exit
        try:
            run = wi.init()
            except_exit = wi.settings._except_exit
        except (KeyboardInterrupt, Exception) as e:
            if not isinstance(e, KeyboardInterrupt):
                sentry_exc(e)
            if not (
                wandb.wandb_agent._is_running() and isinstance(e, KeyboardInterrupt)
            ):
                getcaller()
            assert logger
            if wi.settings.problem == "fatal":
                raise
            if wi.settings.problem == "warn":
                pass
            # TODO(jhr): figure out how to make this RunDummy
            run = None
    except UsageError:
        raise
    except KeyboardInterrupt as e:
        assert logger
        logger.warning("interrupted", exc_info=e)
        raise e
    except Exception as e:
        error_seen = e
        traceback.print_exc()
        assert logger
        logger.error("error", exc_info=e)
        # Need to build delay into this sentry capture because our exit hooks
        # mess with sentry's ability to send out errors before the program ends.
        sentry_exc(e, delay=True)
        # reraise(*sys.exc_info())
        # six.raise_from(Exception("problem"), e)
    finally:
        if error_seen:
            wandb.termerror("Abnormal program exit")
            if except_exit:
                os._exit(-1)
            six.raise_from(Exception("problem"), error_seen)
    return run<|MERGE_RESOLUTION|>--- conflicted
+++ resolved
@@ -767,12 +767,9 @@
             the ID. Use the name field for a short descriptive name, or config
             for saving hyperparameters to compare across runs. The ID cannot
             contain special characters.
-<<<<<<< HEAD
+            See [our guide to resuming runs](https://docs.wandb.com/library/resuming).
             See https://docs.wandb.com/library/resuming
         attach: (str, optional) internal id used for multiprocess training.
-=======
-            See [our guide to resuming runs](https://docs.wandb.com/library/resuming).
->>>>>>> e06eed65
 
 
     Examples:
