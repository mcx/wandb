--- conflicted
+++ resolved
@@ -68,11 +68,7 @@
     return [DIR, ENTITY, PROJECT, API_KEY, IGNORE, DISABLE_CODE, DOCKER, MODE, BASE_URL,
             ERROR_REPORTING, CRASH_NOSYNC_TIME, MAGIC, USERNAME, USER_EMAIL, DIR, SILENT, CONFIG_PATHS,
             ANONYMOUS, RUN_GROUP, JOB_TYPE, TAGS, RESUME, AGENT_REPORT_INTERVAL, HTTP_TIMEOUT,
-<<<<<<< HEAD
-            HOST, SYNC_MLFLOW]
-=======
-            HOST, SAVE_CODE]
->>>>>>> 43b942e1
+            HOST, SYNC_MLFLOW, SAVE_CODE]
 
 
 def _env_as_bool(var, default=None, env=None):
