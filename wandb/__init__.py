# -*- coding: utf-8 -*-

# Three possible modes:
#     'cli': running from "wandb" command
#     'run': we're a script launched by "wandb run"
#     'dryrun': we're a script not launched by "wandb run"

from __future__ import absolute_import
from __future__ import print_function

__author__ = """Chris Van Pelt"""
__email__ = 'vanpelt@wandb.com'
__version__ = '0.9.1'

import atexit
import click
import io
import json
import logging
import time
import os
import contextlib
import signal
import six
import getpass
import socket
import subprocess
import sys
import traceback
import tempfile
import re
import glob
import threading
import platform
import collections
from six.moves import queue
from six import string_types
from importlib import import_module

from . import env
from . import io_wrap
from .core import *

# These imports need to be below "from .core import *" until we remove
# 'from wandb import __stage_dir__' from api.py etc.
from wandb.apis import InternalApi, PublicApi, CommError
from wandb import wandb_types as types
from wandb import wandb_config
from wandb import wandb_run
from wandb import wandb_socket
from wandb import streaming_log
from wandb import util
<<<<<<< HEAD
from wandb import mlflow
from wandb.run_manager import LaunchError
=======
from wandb.artifacts import Artifact
from wandb.run_manager import LaunchError, Process
>>>>>>> 76322d5c
from wandb.data_types import Image
from wandb.data_types import Video
from wandb.data_types import Audio
from wandb.data_types import Table
from wandb.data_types import Html
from wandb.data_types import Object3D
from wandb.data_types import Molecule
from wandb.data_types import Histogram
from wandb.data_types import Graph
from wandb import trigger
from wandb.dataframes import image_categorizer_dataframe
from wandb.dataframes import image_segmentation_dataframe
from wandb.dataframes import image_segmentation_binary_dataframe
from wandb.dataframes import image_segmentation_multiclass_dataframe
from wandb.viz import visualize
from wandb import plots

from wandb import wandb_torch
from wandb.wandb_agent import agent
from wandb.wandb_controller import sweep, controller

from wandb.compat import windows


logger = logging.getLogger(__name__)

# Internal variables
_shutdown_async_log_thread_wait_time = 20

# this global W&B debug log gets re-written by every W&B process
if __stage_dir__ is not None:
    GLOBAL_LOG_FNAME = os.path.abspath(os.path.join(wandb_dir(), 'debug.log'))
else:
    GLOBAL_LOG_FNAME = os.path.join(tempfile.gettempdir(), 'wandb-debug.log')


def _debugger(*args):
    import pdb
    pdb.set_trace()


class Callbacks():
    @property
    def Keras(self):
        termlog(
            "DEPRECATED: wandb.callbacks is deprecated, use `from wandb.keras import WandbCallback`")
        from wandb.keras import WandbCallback
        return WandbCallback


callbacks = Callbacks()


def hook_torch(*args, **kwargs):
    termlog(
        "DEPRECATED: wandb.hook_torch is deprecated, use `wandb.watch`")
    return watch(*args, **kwargs)


_global_watch_idx = 0


def watch(models, criterion=None, log="gradients", log_freq=100, idx=None):
    """
    Hooks into the torch model to collect gradients and the topology.  Should be extended
    to accept arbitrary ML models.

    :param (torch.Module) models: The model to hook, can be a tuple
    :param (torch.F) criterion: An optional loss value being optimized
    :param (str) log: One of "gradients", "parameters", "all", or None
    :param (int) log_freq: log gradients and parameters every N batches
    :param (int) idx: an index to be used when calling wandb.watch on multiple models
    :return: (wandb.Graph) The graph object that will populate after the first backward pass
    """
    global _global_watch_idx

    # TODO: temporary override for huggingface remove after: https://github.com/huggingface/transformers/pull/4220
    if os.getenv("WANDB_WATCH") == "false":
        return

    if run is None:
        raise ValueError(
            "You must call `wandb.init` before calling watch")

    in_jupyter = _get_python_type() != "python"

    log_parameters = False
    log_gradients = True
    if log == "all":
        log_parameters = True
    elif log == "parameters":
        log_parameters = True
        log_gradients = False
    elif log is None:
        log_gradients = False

    if not isinstance(models, (tuple, list)):
        models = (models,)
    graphs = []
    prefix = ''
    if idx is None:
        idx = _global_watch_idx
    for local_idx, model in enumerate(models):
        global_idx = idx + local_idx
        _global_watch_idx += 1
        if global_idx > 0:
            # TODO: this makes ugly chart names like gradients/graph_1conv1d.bias
            prefix = "graph_%i" % global_idx

        run.history.torch.add_log_hooks_to_pytorch_module(
            model, log_parameters=log_parameters, log_gradients=log_gradients, prefix=prefix, log_freq=log_freq,
            jupyter_run=run if in_jupyter else None)

        graph = wandb_torch.TorchGraph.hook_torch(
            model, criterion, graph_idx=global_idx)
        graphs.append(graph)
        # NOTE: the graph is set in run.summary by hook_torch on the backward pass
    return graphs


def unwatch(models=None):
    """Remove pytorch gradient and parameter hooks.

    Args:
        models (list): Optional list of pytorch models that have had watch called on them
    """
    if models:
        if not isinstance(models, (tuple, list)):
            models = (models,)
        for model in models:
            if not hasattr(model, "_wandb_hook_names"):
                termwarn("%s model has not been watched" % model)
            else:
                for name in model._wandb_hook_names:
                    run.history.torch.unhook(name)
    else:
        run.history.torch.unhook_all()


class ExitHooks(object):
    def __init__(self):
        self.exit_code = 0
        self.exception = None

    def hook(self):
        self._orig_exit = sys.exit
        sys.exit = self.exit
        sys.excepthook = self.exc_handler

    def exit(self, code=0):
        orig_code = code
        if code is None:
            code = 0
        elif not isinstance(code, int):
            code = 1
        self.exit_code = code
        self._orig_exit(orig_code)

    def was_ctrl_c(self):
        return isinstance(self.exception, KeyboardInterrupt)

    def exc_handler(self, exc_type, exc, *tb):
        self.exit_code = 1
        self.exception = exc
        if issubclass(exc_type, Error):
            termerror(str(exc))

        if self.was_ctrl_c():
            self.exit_code = 255

        traceback.print_exception(exc_type, exc, *tb)


def _init_headless(run, cloud=True):
    global join
    global _user_process_finished_called

    program = util.get_program()
    if program:
        os.environ[env.PROGRAM] = os.getenv(env.PROGRAM) or program

    environ = dict(os.environ)
    run.set_environment(environ)

    server = wandb_socket.Server()
    run.socket = server
    hooks = ExitHooks()
    hooks.hook()

    if platform.system() == "Windows":
        try:
            import win32api
            # Make sure we are not ignoring CTRL_C_EVENT
            # https://docs.microsoft.com/en-us/windows/console/setconsolectrlhandler
            # https://stackoverflow.com/questions/1364173/stopping-python-using-ctrlc
            win32api.SetConsoleCtrlHandler(None, False)
        except ImportError:
            termerror("Install the win32api library with `pip install pypiwin32`")

        # PTYs don't work in windows so we create these unused pipes and
        # mirror stdout to run.dir/output.log.  There should be a way to make
        # pipes work, but I haven't figured it out.  See links in compat/windows
        stdout_master_fd, stdout_slave_fd = os.pipe()
        stderr_master_fd, stderr_slave_fd = os.pipe()
    else:
        stdout_master_fd, stdout_slave_fd = io_wrap.wandb_pty(resize=False)
        stderr_master_fd, stderr_slave_fd = io_wrap.wandb_pty(resize=False)

    headless_args = {
        'command': 'headless',
        'pid': os.getpid(),
        'stdout_master_fd': stdout_master_fd,
        'stderr_master_fd': stderr_master_fd,
        'cloud': cloud,
        'port': server.port
    }
    internal_cli_path = os.path.join(
        os.path.dirname(__file__), 'internal_cli.py')

    if six.PY2 or platform.system() == "Windows":
        # TODO(adrian): close_fds=False is bad for security. we set
        # it so we can pass the PTY FDs to the wandb process. We
        # should use subprocess32, which has pass_fds.
        popen_kwargs = {'close_fds': False}
    else:
        popen_kwargs = {'pass_fds': [stdout_master_fd, stderr_master_fd]}

    # TODO(adrian): ensure we use *exactly* the same python interpreter
    # TODO(adrian): make wandb the foreground process so we don't give
    # up terminal control until syncing is finished.
    # https://stackoverflow.com/questions/30476971/is-the-child-process-in-foreground-or-background-on-fork-in-c
    wandb_process = subprocess.Popen([sys.executable, internal_cli_path, json.dumps(
        headless_args)], env=environ, **popen_kwargs)
    termlog('Tracking run with wandb version {}'.format(
        __version__))
    os.close(stdout_master_fd)
    os.close(stderr_master_fd)
    # Listen on the socket waiting for the wandb process to be ready
    try:
        success, _ = server.listen(30)
    except KeyboardInterrupt:
        success = False
    else:
        if not success:
            termerror('W&B process (PID {}) did not respond'.format(
                wandb_process.pid))
    if not success:
        wandb_process.kill()
        for _ in range(20):
            time.sleep(0.1)
            if wandb_process.poll() is not None:
                break
        if wandb_process.poll() is None:
            termerror('Failed to kill wandb process, PID {}'.format(
                wandb_process.pid))
        # TODO attempt to upload a debug log
        path = GLOBAL_LOG_FNAME.replace(os.getcwd()+os.sep, "")
        raise LaunchError(
            "W&B process failed to launch, see: {}".format(path))

    if platform.system() == "Windows":
        output = open(os.path.join(run.dir, "output.log"), "wb")
        stdout_redirector = io_wrap.WindowsRedirector(sys.stdout, output)
        stderr_redirector = io_wrap.WindowsRedirector(sys.stderr, output)
    else:
        stdout_slave = os.fdopen(stdout_slave_fd, 'wb')
        stderr_slave = os.fdopen(stderr_slave_fd, 'wb')
        try:
            stdout_redirector = io_wrap.FileRedirector(sys.stdout, stdout_slave)
            stderr_redirector = io_wrap.FileRedirector(sys.stderr, stderr_slave)
        except (ValueError, AttributeError):
            # stdout / err aren't files
            output = open(os.path.join(run.dir, "output.log"), "wb")
            stdout_redirector = io_wrap.WindowsRedirector(sys.stdout, output)
            stderr_redirector = io_wrap.WindowsRedirector(sys.stderr, output)

    # TODO(adrian): we should register this right after starting the wandb process to
    # make sure we shut down the W&B process eg. if there's an exception in the code
    # above
    atexit.register(_user_process_finished, server, hooks,
                    wandb_process, stdout_redirector, stderr_redirector)

    def _wandb_join(exit_code=None):
        global _global_run_stack
        shutdown_async_log_thread()
        run.close_files()
        if exit_code is not None:
            hooks.exit_code = exit_code
        _user_process_finished(server, hooks,
                               wandb_process, stdout_redirector, stderr_redirector)
        if len(_global_run_stack) > 0:
            _global_run_stack.pop()
    join = _wandb_join
    _user_process_finished_called = False

    # redirect output last of all so we don't miss out on error messages
    stdout_redirector.redirect()
    if not env.is_debug():
        stderr_redirector.redirect()


def load_ipython_extension(ipython):
    pass


def login(anonymous=None, key=None):
    """Ensure this machine is logged in

       You can manually specify a key, but this method is intended to prompt for user input.

       anonymous can be "never", "must", or "allow".  If set to "must" we'll always login anonymously,
       if set to "allow" we'll only create an anonymous user if the user isn't already logged in.

       Returns:
            True if login was successful
            False on failure
    """
    # This ensures we have a global api object
    ensure_configured()
    if anonymous:
        os.environ[env.ANONYMOUS] = anonymous
    anonymous = anonymous or "never"
    in_jupyter = _get_python_type() != "python"
    if key:
        termwarn("If you're specifying your api key in code, ensure this code is not shared publically.\nConsider setting the WANDB_API_KEY environment variable, or running `wandb login` from the command line.")
        if in_jupyter:
            termwarn("Calling wandb.login() without arguments from jupyter should prompt you for an api key.")
        util.set_api_key(api, key)
    elif api.api_key and anonymous != "must":
        key = api.api_key
    elif in_jupyter:
        os.environ[env.JUPYTER] = "true"
        # Don't return key to ensure it's not displayed in the notebook.
        key = _jupyter_login(api=api)
    else:
        key = util.prompt_api_key(api)
    return True if key else False


def _jupyter_login(force=True, api=None):
    """Attempt to login from a jupyter environment

    If force=False, we'll only attempt to auto-login, otherwise we'll prompt the user
    """
    def get_api_key_from_browser(signup=False):
        key, anonymous = None, False
        if 'google.colab' in sys.modules:
            key = jupyter.attempt_colab_login(api.app_url)
        elif 'databricks_cli' in sys.modules and 'dbutils' in sys.modules:
            # Databricks does not seem to support getpass() so we need to fail
            # early and prompt the user to configure the key manually for now.
            termerror(
                "Databricks requires api_key to be configured manually, instructions at: http://docs.wandb.com/integrations/databricks")
            raise LaunchError("Databricks integration requires api_key to be configured.")
        # For jupyter we default to not allowing anonymous
        if not key and os.environ.get(env.ANONYMOUS, "never") != "never":
            key = api.create_anonymous_api_key()
            anonymous = True
        if not key and force:
            try:
                termerror("Not authenticated.  Copy a key from https://app.wandb.ai/authorize")
                key = getpass.getpass("API Key: ").strip()
            except NotImplementedError:
                termerror(
                    "Can't accept input in this environment, you should set WANDB_API_KEY or call wandb.login(key='YOUR_API_KEY')")
        return key, anonymous

    api = api or (run.api if run else None)
    if not api:
        raise LaunchError("Internal error: api required for jupyter login")
    return util.prompt_api_key(api, browser_callback=get_api_key_from_browser)


def _init_jupyter(run):
    """Asks for user input to configure the machine if it isn't already and creates a new run.
    Log pushing and system stats don't start until `wandb.log()` is first called.
    """
    from wandb import jupyter
    from IPython.core.display import display, HTML

    # TODO: Should we log to jupyter?
    # global logging had to be disabled because it set the level to debug
    # I also disabled run logging because we're rairly using it.
    # try_to_set_up_global_logging()
    # run.enable_logging()
    os.environ[env.JUPYTER] = "true"

    if not run.api.api_key:
        # Fetches or prompts the users for an API key. Or if anonymode enabled, uses anonymous API key
        key = _jupyter_login()
        # Ensure our api client picks up the new key
        if key:
            run.api.reauth()
            # Now that we have an api key, let's load the viewer
            run._load_viewer()
        else:
            run.mode = "dryrun"
            display(HTML('''
                <b>Could not authenticate.</b><br/>
            '''))
    run.resume = "allow"
    if run.mode == "dryrun":
        display(HTML('''
            Using <a href="https://wandb.com" target="_blank">Weights & Biases</a> in dryrun mode. Not logging results to the cloud.<br/>
            Call wandb.login() to authenticate this machine.<br/>
        '''.format(run.api.app_url)))
    else:
        displayed = False
        try:
            sweep_url = run.get_sweep_url()
            sweep_line = 'Sweep page: <a href="{}" target="_blank">{}</a><br/>\n'.format(
                sweep_url, sweep_url) if sweep_url else ""
            docs_html = '<a href="https://docs.wandb.com/integrations/jupyter.html" target="_blank">(Documentation)</a>'
            display(HTML('''
                Logging results to <a href="https://wandb.com" target="_blank">Weights & Biases</a> {}.<br/>
                Project page: <a href="{}" target="_blank">{}</a><br/>
                {}Run page: <a href="{}" target="_blank">{}</a><br/>
            '''.format(docs_html, run.get_project_url(), run.get_project_url(), sweep_line, run.get_url(), run.get_url() )))
            displayed = True
            run.save()
        except (CommError, ValueError) as e:
            if not displayed:
                display(HTML('''
                    Logging results to <a href="https://wandb.com" target="_blank">Weights & Biases</a>.<br/>
                    Couldn't load entity due to error: {}
                '''.format(e.message)))
            else:
                termerror(str(e))

    run.set_environment()
    run._init_jupyter_agent()
    ipython = get_ipython()
    ipython.register_magics(jupyter.WandBMagics)

    # Monkey patch ipython publish to capture displayed outputs
    if not hasattr(ipython.display_pub, "_orig_publish"):
        ipython.display_pub._orig_publish = ipython.display_pub.publish
    def publish(data, metadata=None, **kwargs):
        ipython.display_pub._orig_publish(data, metadata=metadata, **kwargs)
        run._jupyter_agent.save_display(ipython.execution_count , {'data':data, 'metadata':metadata})
    ipython.display_pub.publish = publish

    # Cell start
    def reset_start():
        """Reset START_TIME to when the cell starts"""
        global START_TIME
        START_TIME = time.time()
    if hasattr(ipython.events, "_orig_pre_run"):
        ipython.events.unregister("pre_run_cell", ipython.events._orig_pre_run)
    ipython.events._orig_pre_run = reset_start
    ipython.events.register("pre_run_cell", reset_start)

    # Cell shutdown
    def cleanup():
        # shutdown async logger because _user_process_finished isn't called in jupyter
        shutdown_async_log_thread()
        run._stop_jupyter_agent()
    if hasattr(ipython.events, "_orig_post_run"):
        ipython.events.unregister("post_run_cell", ipython.events._orig_post_run)
    ipython.events._orig_post_run = cleanup
    ipython.events.register('post_run_cell', cleanup)


_user_process_finished_called = False


def _user_process_finished(server, hooks, wandb_process, stdout_redirector, stderr_redirector):
    global _user_process_finished_called
    if _user_process_finished_called:
        return
    _user_process_finished_called = True
    trigger.call('on_finished')
    if run:
        run.close_files()

    stdout_redirector.restore()
    if not env.is_debug():
        stderr_redirector.restore()

    termlog()
    termlog("Waiting for W&B process to finish, PID {}".format(wandb_process.pid))
    server.done(hooks.exit_code)
    try:
        while wandb_process.poll() is None:
            time.sleep(0.1)
    except KeyboardInterrupt:
        termlog('Sending ctrl-c to W&B process, PID {}. Press ctrl-c again to kill it.'.format(wandb_process.pid))

    try:
        while wandb_process.poll() is None:
            time.sleep(0.1)
    except KeyboardInterrupt:
        if wandb_process.poll() is None:
            termlog('Killing W&B process, PID {}'.format(wandb_process.pid))
            wandb_process.kill()


# Will be set to the run object for the current run, as returned by
# wandb.init(). We may want to get rid of this, but WandbCallback
# relies on it, and it improves the API a bit (user doesn't have to
# pass the run into WandbCallback).  run is None instead of a PreInitObject
# as many places in the code check this.
run = None
config = util.PreInitObject("wandb.config")  # config object shared with the global run
summary = util.PreInitObject("wandb.summary")  # summary object shared with the global run
Api = PublicApi
# Stores what modules have been patched
patched = {
    "tensorboard": [],
    "keras": [],
    "gym": [],
    "mlflow": []
}
_saved_files = set()
_global_run_stack = []

def join(exit_code=None):
    """Marks a run as finished"""
    shutdown_async_log_thread()
    if run:
        run.close_files()
    if len(_global_run_stack) > 0:
        _global_run_stack.pop()

def save(glob_str, base_path=None, policy="live"):
    """ Ensure all files matching *glob_str* are synced to wandb with the policy specified.

    base_path: the base path to run the glob relative to
    policy:
        live: upload the file as it changes, overwriting the previous version
        end: only upload file when the run ends
    """
    global _saved_files
    if run is None:
        raise ValueError(
            "You must call `wandb.init` before calling save")
    if policy not in ("live", "end"):
        raise ValueError(
            'Only "live" and "end" policies are currently supported.')
    if isinstance(glob_str, bytes):
        glob_str = glob_str.decode('utf-8')
    if not isinstance(glob_str, string_types):
        raise ValueError("Must call wandb.save(glob_str) with glob_str a str")

    if base_path is None:
        base_path = os.path.dirname(glob_str)
    wandb_glob_str = os.path.relpath(glob_str, base_path)
    if "../" in wandb_glob_str:
        raise ValueError(
            "globs can't walk above base_path")
    if (glob_str, base_path, policy) in _saved_files:
        return []
    if glob_str.startswith("gs://") or glob_str.startswith("s3://"):
        termlog(
            "%s is a cloud storage url, can't save file to wandb." % glob_str)
        return []
    run.send_message(
        {"save_policy": {"glob": wandb_glob_str, "policy": policy}})
    files = []
    for path in glob.glob(glob_str):
        file_name = os.path.relpath(path, base_path)
        abs_path = os.path.abspath(path)
        wandb_path = os.path.join(run.dir, file_name)
        util.mkdir_exists_ok(os.path.dirname(wandb_path))
        # We overwrite existing symlinks because namespaces can change in Tensorboard
        if os.path.islink(wandb_path) and abs_path != os.readlink(wandb_path):
            os.remove(wandb_path)
            os.symlink(abs_path, wandb_path)
        elif not os.path.exists(wandb_path):
            os.symlink(abs_path, wandb_path)
        files.append(wandb_path)
    _saved_files.add((glob_str, base_path, policy))
    return files


def restore(name, run_path=None, replace=False, root=None):
    """ Downloads the specified file from cloud storage into the current run directory
    if it doesn exist.

    name: the name of the file
    run_path: optional path to a different run to pull files from
    replace: whether to download the file even if it already exists locally
    root: the directory to download the file to.  Defaults to the current
        directory or the run directory if wandb.init was called.

    returns None if it can't find the file, otherwise a file object open for reading
    raises wandb.CommError if it can't find the run
    """
    if run_path is None and run is None:
        raise ValueError(
            "You must call `wandb.init` before calling restore or specify a run_path")
    api = Api()
    api_run = api.run(run_path or run.path)
    if root is None:
        root = run.dir if run else '.'
    path = os.path.join(root, name)
    if os.path.exists(path) and replace == False:
        return open(path, "r")
    files = api_run.files([name])
    if len(files) == 0:
        return None
    return files[0].download(root=root, replace=True)


_tunnel_process = None


def tunnel(host, port):
    """Simple helper to open a tunnel.  Returns a public HTTPS url or None"""
    global _tunnel_process
    if _tunnel_process:
        _tunnel_process.kill()
        _tunnel_process = None
    process = subprocess.Popen("ssh -o StrictHostKeyChecking=no -o ServerAliveInterval=60 -R 80:{}:{} serveo.net".format(
        host, port), shell=True, stdout=subprocess.PIPE, stderr=subprocess.PIPE)
    while process.returncode is None:
        for line in process.stdout:
            match = re.match(r".+(https.+)$", line.decode("utf-8").strip())
            if match:
                _tunnel_process = process
                return match.group(1)
        # set returncode if the process has exited
        process.poll()
        time.sleep(1)
    return None


def monitor(options={}):
    """Starts syncing with W&B if you're in Jupyter.  Displays your W&B charts live in a Jupyter notebook.
    It's currently a context manager for legacy reasons.
    """
    try:
        from IPython.display import display
    except ImportError:
        def display(stuff): return None

    class Monitor():
        def __init__(self, options={}):
            if os.getenv(env.JUPYTER):
                display(jupyter.Run())
            else:
                self.rm = False
                termerror(
                    "wandb.monitor is only functional in Jupyter notebooks")

        def __enter__(self):
            termlog(
                "DEPRECATED: with wandb.monitor(): is deprecated, add %%wandb to the beginning of a cell to see live results.")
            pass

        def __exit__(self, *args):
            pass

    return Monitor(options)


_async_log_queue = queue.Queue()
_async_log_thread_shutdown_event = threading.Event()
_async_log_thread_complete_event = threading.Event()
_async_log_thread = None


def _async_log_thread_target():
    """Consumes async logs from our _async_log_queue and actually logs them"""
    global _async_log_thread
    shutdown_requested = False
    while not shutdown_requested:
        try:
            kwargs = _async_log_queue.get(block=True, timeout=1)
            log(**kwargs)
        except queue.Empty:
            shutdown_requested = _async_log_thread_shutdown_event.wait(1) and _async_log_queue.empty()
    _async_log_thread_complete_event.set()
    _async_log_thread = None


def _ensure_async_log_thread_started():
    """Ensures our log consuming thread is started"""
    global _async_log_thread, _async_log_thread_shutdown_event, _async_log_thread_complete_event

    if _async_log_thread is None:
        _async_log_thread_shutdown_event = threading.Event()
        _async_log_thread_complete_event = threading.Event()
        _async_log_thread = threading.Thread(target=_async_log_thread_target)
        _async_log_thread.daemon = True
        _async_log_thread.start()


def shutdown_async_log_thread():
    """Shuts down our async logging thread"""
    if _async_log_thread:
        _async_log_thread_shutdown_event.set()
        res = _async_log_thread_complete_event.wait(_shutdown_async_log_thread_wait_time)  # TODO: possible race here
        if res is False:
            termwarn('async log queue not empty after %d seconds, some log statements will be dropped' % (
                _shutdown_async_log_thread_wait_time))
            # FIXME: it is worse than this, likely the program will crash because files will be closed
        # FIXME: py 2.7 will return None here so we dont know if we dropped data


def log(row=None, commit=None, step=None, sync=True, *args, **kwargs):
    """Log a dict to the global run's history.

    wandb.log({'train-loss': 0.5, 'accuracy': 0.9})

    Args:
        row (dict, optional): A dict of serializable python objects i.e str: ints, floats, Tensors, dicts, or wandb.data_types
        commit (boolean, optional): Persist a set of metrics, if false just update the existing dict (defaults to true if step is not specified)
        step (integer, optional): The global step in processing. This persists any non-committed earlier steps but defaults to not committing the specified step
        sync (boolean, True): If set to False, process calls to log in a seperate thread
    """

    if run is None:
        raise ValueError(
            "You must call `wandb.init` in the same process before calling log")

    run.log(row, commit, step, sync, *args, **kwargs)


def ensure_configured():
    global GLOBAL_LOG_FNAME, api
    # We re-initialize here for tests
    api = InternalApi()
    GLOBAL_LOG_FNAME = os.path.abspath(os.path.join(wandb_dir(), 'debug.log'))


def uninit(only_patches=False):
    """Undo the effects of init(). Useful for testing.
    """
    global run, config, summary, patched, _saved_files
    if not only_patches:
        run = None
        config = util.PreInitObject("wandb.config")
        summary = util.PreInitObject("wandb.summary")
        _saved_files = set()
    # UNDO patches
    for mod in patched["tensorboard"]:
        module = import_module(mod[0])
        parts = mod[1].split(".")
        if len(parts) > 1:
            module = getattr(module, parts[0])
            mod[1] = parts[1]
        setattr(module, mod[1], getattr(module, "orig_"+mod[1]))
    patched["tensorboard"] = []


def reset_env(exclude=[]):
    """Remove environment variables, used in Jupyter notebooks"""
    if os.getenv(env.INITED):
        wandb_keys = [key for key in os.environ.keys() if key.startswith(
            'WANDB_') and key not in exclude]
        for key in wandb_keys:
            del os.environ[key]
        return True
    else:
        return False


def try_to_set_up_global_logging():
    """Try to set up global W&B debug log that gets re-written by every W&B process.

    It may fail (and return False) eg. if the current directory isn't user-writable
    """
    root = logging.getLogger("wandb")
    root.setLevel(logging.DEBUG)
    formatter = logging.Formatter(
        '%(asctime)s %(levelname)-7s %(threadName)-10s:%(process)d [%(filename)s:%(funcName)s():%(lineno)s] %(message)s')

    if env.is_debug():
        handler = logging.StreamHandler()
        handler.setLevel(logging.DEBUG)
        handler.setFormatter(formatter)

        root.addHandler(handler)

    try:
        handler = logging.FileHandler(GLOBAL_LOG_FNAME, mode='w')
        handler.setLevel(logging.DEBUG)
        handler.setFormatter(formatter)

        root.addHandler(handler)
    except IOError as e:  # eg. in case wandb directory isn't writable
        termerror('Failed to set up logging: {}'.format(e))
        return False

    return True


def _get_python_type():
    try:
        if 'terminal' in get_ipython().__module__:
            return 'ipython'
        else:
            return 'jupyter'
    except (NameError, AttributeError):
        return "python"


def sagemaker_auth(overrides={}, path="."):
    """ Write a secrets.env file with the W&B ApiKey and any additional secrets passed.

        Args:
            overrides (dict, optional): Additional environment variables to write to secrets.env
            path (str, optional): The path to write the secrets file.
    """

    api_key = overrides.get(env.API_KEY, Api().api_key)
    if api_key is None:
        raise ValueError(
            "Can't find W&B ApiKey, set the WANDB_API_KEY env variable or run `wandb login`")
    overrides[env.API_KEY] = api_key
    with open(os.path.join(path, "secrets.env"), "w") as file:
        for k, v in six.iteritems(overrides):
            file.write("{}={}\n".format(k, v))

def init(job_type=None, dir=None, config=None, project=None, entity=None, reinit=None, tags=None,
         group=None, allow_val_change=False, resume=False, force=False, tensorboard=False,
         sync_tensorboard=False, monitor_gym=False, name=None, notes=None, id=None, magic=None,
         anonymous=None, config_exclude_keys=None, config_include_keys=None, save_code=None):
    """Initialize W&B

    If called from within Jupyter, initializes a new run and waits for a call to
    `wandb.log` to begin pushing metrics.  Otherwise, spawns a new process
    to communicate with W&B.

    Args:
        job_type (str, optional): The type of job running, defaults to 'train'
        config (dict, argparse, or tf.FLAGS, optional): The hyper parameters to store with the run
        config_exclude_keys (list, optional): string keys to exclude storing in W&B when specifying config
        config_include_keys (list, optional): string keys to include storing in W&B when specifying config
        project (str, optional): The project to push metrics to
        entity (str, optional): The entity to push metrics to
        dir (str, optional): An absolute path to a directory where metadata will be stored
        group (str, optional): A unique string shared by all runs in a given group
        tags (list, optional): A list of tags to apply to the run
        id (str, optional): A globally unique (per project) identifier for the run
        name (str, optional): A display name which does not have to be unique
        notes (str, optional): A multiline string associated with the run
        reinit (bool, optional): Allow multiple calls to init in the same process
        resume (bool, str, optional): Automatically resume this run if run from the same machine,
            you can also pass a unique run_id
        sync_tensorboard (bool, optional): Synchronize wandb logs to tensorboard or tensorboardX
        save_code (bool, optional): Save the entrypoint or jupyter session history source code.
        force (bool, optional): Force authentication with wandb, defaults to False
        magic (bool, dict, or str, optional): magic configuration as bool, dict, json string,
            yaml filename
        anonymous (str, optional): Can be "allow", "must", or "never". Controls whether anonymous logging is allowed.
            Defaults to never.

    Returns:
        A wandb.run object for metric and config logging.
    """
    init_args = locals()
    trigger.call('on_init', **init_args)
    global run
    global join
    global __stage_dir__
    global _global_watch_idx
    global _global_run_stack

    # TODO: temporary override for huggingface remove after: https://github.com/huggingface/transformers/pull/4220
    if os.getenv("WANDB_DISABLED") == "true":
        return None
    elif wandb_config.huggingface_version() is not None:
        if InternalApi().api_key is None:
            termwarn("W&B installed but not logged in.  Run `wandb login` or set the WANDB_API_KEY env variable.")
            return None

    # We allow re-initialization when we're in Jupyter or explicity opt-in to it.
    in_jupyter = _get_python_type() != "python"
    if reinit or (in_jupyter and reinit != False):
        # Reset global state for pytorch watch and tensorboard
        _global_watch_idx = 0
        if len(patched["tensorboard"]) > 0:
            util.get_module("wandb.tensorboard").reset_state()
        reset_env(exclude=env.immutable_keys())
        if len(_global_run_stack) > 0:
            if len(_global_run_stack) > 1:
                termwarn("If you want to track multiple runs concurrently in wandb you should use multi-processing not threads")
            join()
        run = None

    # TODO: deprecate tensorboard
    if tensorboard or sync_tensorboard and len(patched["tensorboard"]) == 0:
        util.get_module("wandb.tensorboard").patch()
    if monitor_gym and len(patched["gym"]) == 0:
        util.get_module("wandb.gym").monitor()

    sagemaker_config = util.parse_sm_config()
    tf_config = util.parse_tfjob_config()
    if group == None:
        group = os.getenv(env.RUN_GROUP)
    if job_type == None:
        job_type = os.getenv(env.JOB_TYPE)
    if sagemaker_config:
        # Set run_id and potentially grouping if we're in SageMaker
        run_id = os.getenv('TRAINING_JOB_NAME')
        if run_id:
            os.environ[env.RUN_ID] = '-'.join([
                run_id,
                os.getenv('CURRENT_HOST', socket.gethostname())])
        conf = json.load(
            open("/opt/ml/input/config/resourceconfig.json"))
        if group == None and len(conf["hosts"]) > 1:
            group = os.getenv('TRAINING_JOB_NAME')
        # Set secret variables
        if os.path.exists("secrets.env"):
            for line in open("secrets.env", "r"):
                key, val = line.strip().split('=', 1)
                os.environ[key] = val
    elif tf_config:
        cluster = tf_config.get('cluster')
        job_name = tf_config.get('task', {}).get('type')
        task_index = tf_config.get('task', {}).get('index')
        if job_name is not None and task_index is not None:
            # TODO: set run_id for resuming?
            run_id = cluster[job_name][task_index].rsplit(":")[0]
            if job_type == None:
                job_type = job_name
            if group == None and len(cluster.get("worker", [])) > 0:
                group = cluster[job_name][0].rsplit("-"+job_name, 1)[0]
    image = util.image_id_from_k8s()
    if image:
        os.environ[env.DOCKER] = image

    if not os.environ.get(env.SWEEP_ID):
        if project:
            os.environ[env.PROJECT] = project
        if entity:
            os.environ[env.ENTITY] = entity
    else:
        if entity and entity != os.environ.get(env.ENTITY):
            termwarn("Ignoring entity='{}' passed to wandb.init when running a sweep".format(entity))
        if project and project != os.environ.get(env.PROJECT):
            termwarn("Ignoring project='{}' passed to wandb.init when running a sweep".format(project))
    if save_code is not None:
        os.environ[env.SAVE_CODE]= str(save_code)
    if group:
        os.environ[env.RUN_GROUP] = group
    if job_type:
        os.environ[env.JOB_TYPE] = job_type
    if tags:
        if isinstance(tags, str):
            # People sometimes pass a string instead of an array of strings...
            tags = [tags]
        os.environ[env.TAGS] = ",".join(tags)
    if id:
        os.environ[env.RUN_ID] = id
        if name is None and resume is not "must":
            # We do this because of https://github.com/wandb/core/issues/2170
            # to ensure that the run's name is explicitly set to match its
            # id. If we don't do this and the id is eight characters long, the
            # backend will set the name to a generated human-friendly value.
            #
            # In any case, if the user is explicitly setting `id` but not
            # `name`, their id is probably a meaningful string that we can
            # use to label the run.
            #
            # In the resume="must" case, we know we are resuming, so we should
            # make sure to not set the name because it would have been set with
            # the original run.
            #
            # TODO: handle "auto" resume by moving this logic later when we know
            # if there is a resume.
            name = os.environ.get(env.NAME, id)  # environment variable takes precedence over this.
    if name:
        os.environ[env.NAME] = name
    if notes:
        os.environ[env.NOTES] = notes
    if magic is not None and magic is not False:
        if isinstance(magic, dict):
            os.environ[env.MAGIC] = json.dumps(magic)
        elif isinstance(magic, str):
            os.environ[env.MAGIC] = magic
        elif isinstance(magic, bool):
            pass
        else:
            termwarn("wandb.init called with invalid magic parameter type", repeat=False)
        from wandb import magic_impl
        magic_impl.magic_install(init_args=init_args)
    if dir:
        os.environ[env.DIR] = dir
        util.mkdir_exists_ok(wandb_dir())
    if anonymous is not None:
        os.environ[env.ANONYMOUS] = anonymous
    if os.environ.get(env.ANONYMOUS, "never") not in ["allow", "must", "never"]:
        raise LaunchError("anonymous must be set to 'allow', 'must', or 'never'")

    resume_path = os.path.join(wandb_dir(), wandb_run.RESUME_FNAME)
    if resume == True:
        os.environ[env.RESUME] = "auto"
    elif resume in ("allow", "must", "never"):
        os.environ[env.RESUME] = resume
        if id:
            os.environ[env.RUN_ID] = id
    elif resume:
        os.environ[env.RESUME] = os.environ.get(env.RESUME, "allow")
        # TODO: remove allowing resume as a string in the future
        os.environ[env.RUN_ID] = id or resume
    elif os.path.exists(resume_path):
        os.remove(resume_path)
    if os.environ.get(env.RESUME) == 'auto' and os.path.exists(resume_path):
        if not os.environ.get(env.RUN_ID):
            os.environ[env.RUN_ID] = json.load(open(resume_path))["run_id"]

    # the following line is useful to ensure that no W&B logging happens in the user
    # process that might interfere with what they do
    # logging.basicConfig(format='user process %(asctime)s - %(name)s - %(levelname)s - %(message)s')

    # If a thread calls wandb.init() it will get the same Run object as
    # the parent. If a child process with distinct memory space calls
    # wandb.init(), it won't get an error, but it will get a result of
    # None.
    # This check ensures that a child process can safely call wandb.init()
    # after a parent has (only the parent will create the Run object).
    # This doesn't protect against the case where the parent doesn't call
    # wandb.init but two children do.
    if run or os.getenv(env.INITED):
        return run

    if __stage_dir__ is None:
        __stage_dir__ = "wandb"
        util.mkdir_exists_ok(wandb_dir())

    try:
        signal.signal(signal.SIGQUIT, _debugger)
<<<<<<< HEAD
    except (AttributeError, ValueError):
=======
    except (ValueError, AttributeError):
>>>>>>> 76322d5c
        pass

    try:
        run = wandb_run.Run.from_environment_or_defaults()
        _global_run_stack.append(run)
    except IOError as e:
        termerror('Failed to create run directory: {}'.format(e))
        raise LaunchError("Could not write to filesystem.")

    run.set_environment()

    def set_global_config(run):
        global config  # because we already have a local config
        config = run.config
    set_global_config(run)
    global summary
    summary = run.summary

    # set this immediately after setting the run and the config. if there is an
    # exception after this it'll probably break the user script anyway
    os.environ[env.INITED] = '1'

    if in_jupyter:
        _init_jupyter(run)
    elif run.mode == 'clirun':
        pass
    elif run.mode == 'run':
        api = InternalApi()
        # let init_jupyter handle this itself
        if not in_jupyter and not api.api_key:
            termlog(
                "W&B is a tool that helps track and visualize machine learning experiments")
            if force:
                termerror(
                    "No credentials found.  Run \"wandb login\" or \"wandb off\" to disable wandb")
            else:
                if util.prompt_api_key(api):
                    _init_headless(run)
                else:
                    termlog(
                        "No credentials found.  Run \"wandb login\" to visualize your metrics")
                    run.mode = "dryrun"
                    _init_headless(run, False)
        else:
            _init_headless(run)
    elif run.mode == 'dryrun':
        termlog(
            'Dry run mode, not syncing to the cloud.')
        _init_headless(run, False)
    else:
        termerror(
            'Invalid run mode "%s". Please unset WANDB_MODE.' % run.mode)
        raise LaunchError("The WANDB_MODE environment variable is invalid.")

    # set the run directory in the config so it actually gets persisted
    run.config.set_run_dir(run.dir)
    # we have re-read the config, add telemetry data
    telemetry_updated = run.config._telemetry_update()

    if sagemaker_config:
        run.config._update(sagemaker_config)
        allow_val_change = True
    if config or telemetry_updated:
        run.config._update(config,
                exclude_keys=config_exclude_keys,
                include_keys=config_include_keys,
                allow_val_change=allow_val_change,
                as_defaults=not allow_val_change)

    # Access history to ensure resumed is set when resuming
    run.history
    # Load the summary to support resuming
    run.summary.load()

    return run


tensorflow = util.LazyLoader('tensorflow', globals(), 'wandb.tensorflow')
tensorboard = util.LazyLoader('tensorboard', globals(), 'wandb.tensorboard')
jupyter = util.LazyLoader('jupyter', globals(), 'wandb.jupyter')
keras = util.LazyLoader('keras', globals(), 'wandb.keras')
fastai = util.LazyLoader('fastai', globals(), 'wandb.fastai')
docker = util.LazyLoader('docker', globals(), 'wandb.docker')
xgboost = util.LazyLoader('xgboost', globals(), 'wandb.xgboost')
lightgbm = util.LazyLoader('lightgbm', globals(), 'wandb.lightgbm')
catboost = util.LazyLoader('catboost', globals(), 'wandb.catboost')
gym = util.LazyLoader('gym', globals(), 'wandb.gym')
ray = util.LazyLoader('ray', globals(), 'wandb.ray')
sklearn = util.LazyLoader('sklearn', globals(), 'wandb.sklearn')

# Auto patch mlflow, this fails gracefully and can be disabled with WANDB_SYNC_MLFLOW=disabled
mlflow.patch()

__all__ = ['init', 'config', 'summary', 'join', 'login', 'log', 'save', 'restore',
    'tensorflow', 'watch', 'types', 'tensorboard', 'jupyter', 'keras', 'fastai',
    'docker', 'lightgbm', 'catboost', 'xgboost', 'gym', 'ray', 'run', 'join', 'Image', 'Video',
    'Audio',  'Table', 'Html', 'Object3D', 'Molecule', 'Histogram', 'Graph', 'Api']<|MERGE_RESOLUTION|>--- conflicted
+++ resolved
@@ -50,13 +50,9 @@
 from wandb import wandb_socket
 from wandb import streaming_log
 from wandb import util
-<<<<<<< HEAD
 from wandb import mlflow
-from wandb.run_manager import LaunchError
-=======
 from wandb.artifacts import Artifact
 from wandb.run_manager import LaunchError, Process
->>>>>>> 76322d5c
 from wandb.data_types import Image
 from wandb.data_types import Video
 from wandb.data_types import Audio
@@ -1083,11 +1079,7 @@
 
     try:
         signal.signal(signal.SIGQUIT, _debugger)
-<<<<<<< HEAD
-    except (AttributeError, ValueError):
-=======
     except (ValueError, AttributeError):
->>>>>>> 76322d5c
         pass
 
     try:
