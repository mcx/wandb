# -*- coding: utf-8 -*-

# Three possible modes:
#     'cli': running from "wandb" command
#     'run': we're a script launched by "wandb run"
#     'dryrun': we're a script not launched by "wandb run"

from __future__ import absolute_import, print_function

__author__ = """Chris Van Pelt"""
__email__ = 'vanpelt@wandb.com'
__version__ = '0.8.12'

import atexit
import click
import io
import json
import logging
import time
import os
import contextlib
import signal
import six
import getpass
import socket
import subprocess
import sys
import traceback
import tempfile
import re
import glob
import threading
import platform
import collections
from six.moves import queue
from importlib import import_module

from . import env
from . import io_wrap
from .core import *

# These imports need to be below "from .core import *" until we remove
# 'from wandb import __stage_dir__' from api.py etc.
from wandb.apis import InternalApi, PublicApi, CommError
from wandb import wandb_types as types
from wandb import wandb_config
from wandb import wandb_run
from wandb import wandb_socket
from wandb import streaming_log
from wandb import util
<<<<<<< HEAD
from wandb import mlflow
from wandb.run_manager import LaunchError
=======
from wandb.run_manager import LaunchError, Process
>>>>>>> c57a5d09
from wandb.data_types import Image
from wandb.data_types import Video
from wandb.data_types import Audio
from wandb.data_types import Table
from wandb.data_types import Html
from wandb.data_types import Object3D
from wandb.data_types import Histogram
from wandb.data_types import Graph
from wandb import trigger
from wandb.dataframes import image_categorizer_dataframe
from wandb.dataframes import image_segmentation_dataframe
from wandb.dataframes import image_segmentation_binary_dataframe
from wandb.dataframes import image_segmentation_multiclass_dataframe

from wandb import wandb_torch
from wandb.wandb_controller import controller
from wandb.wandb_agent import agent
from wandb.wandb_controller import sweep
from wandb.compat import windows

logger = logging.getLogger(__name__)

# Internal variables
_shutdown_async_log_thread_wait_time = 20

# this global W&B debug log gets re-written by every W&B process
if __stage_dir__ is not None:
    GLOBAL_LOG_FNAME = os.path.abspath(os.path.join(wandb_dir(), 'debug.log'))
else:
    GLOBAL_LOG_FNAME = os.path.join(tempfile.gettempdir(), 'wandb-debug.log')


def _debugger(*args):
    import pdb
    pdb.set_trace()


class Callbacks():
    @property
    def Keras(self):
        termlog(
            "DEPRECATED: wandb.callbacks is deprecated, use `from wandb.keras import WandbCallback`")
        from wandb.keras import WandbCallback
        return WandbCallback


callbacks = Callbacks()


def hook_torch(*args, **kwargs):
    termlog(
        "DEPRECATED: wandb.hook_torch is deprecated, use `wandb.watch`")
    return watch(*args, **kwargs)


def watch(models, criterion=None, log="gradients", log_freq=100, idx=0):
    """
    Hooks into the torch model to collect gradients and the topology.  Should be extended
    to accept arbitrary ML models.

    :param (torch.Module) models: The model to hook, can be a tuple
    :param (torch.F) criterion: An optional loss value being optimized
    :param (str) log: One of "gradients", "parameters", "all", or None
    :param (int) log_freq: log gradients and parameters every N batches
    :param (int) idx: an index to be used when calling wandb.watch on multiple models
    :return: (wandb.Graph) The graph object that will populate after the first backward pass
    """
    if run is None:
        raise ValueError(
            "You must call `wandb.init` before calling watch")

    log_parameters = False
    log_gradients = True
    if log == "all":
        log_parameters = True
    elif log == "parameters":
        log_parameters = True
        log_gradients = False
    elif log is None:
        log_gradients = False

    if not isinstance(models, (tuple, list)):
        models = (models,)
    graphs = []
    prefix = ''
    for local_idx, model in enumerate(models):
        global_idx = idx + local_idx
        if global_idx > 0:
            prefix = "graph_%i" % global_idx

        run.history.torch.add_log_hooks_to_pytorch_module(
            model, log_parameters=log_parameters, log_gradients=log_gradients, prefix=prefix, log_freq=log_freq)

        graph = wandb_torch.TorchGraph.hook_torch(
            model, criterion, graph_idx=global_idx)
        graphs.append(graph)
        # NOTE: the graph is set in run.summary by hook_torch on the backward pass
    return graphs


class ExitHooks(object):
    def __init__(self):
        self.exit_code = 0
        self.exception = None

    def hook(self):
        self._orig_exit = sys.exit
        sys.exit = self.exit
        sys.excepthook = self.exc_handler

    def exit(self, code=0):
        orig_code = code
        if code is None:
            code = 0
        elif not isinstance(code, int):
            code = 1
        self.exit_code = code
        self._orig_exit(orig_code)

    def was_ctrl_c(self):
        return isinstance(self.exception, KeyboardInterrupt)

    def exc_handler(self, exc_type, exc, *tb):
        self.exit_code = 1
        self.exception = exc
        if issubclass(exc_type, Error):
            termerror(str(exc))

        if self.was_ctrl_c():
            self.exit_code = 255

        traceback.print_exception(exc_type, exc, *tb)


def _init_headless(run, cloud=True):
    global join
    global _user_process_finished_called

    environ = dict(os.environ)
    run.set_environment(environ)

    server = wandb_socket.Server()
    run.socket = server
    hooks = ExitHooks()
    hooks.hook()

    if platform.system() == "Windows":
        # PTYs don't work in windows so we create these unused pipes and
        # mirror stdout to run.dir/output.log.  There should be a way to make
        # pipes work, but I haven't figured it out.  See links in compat/windows
        stdout_master_fd, stdout_slave_fd = os.pipe()
        stderr_master_fd, stderr_slave_fd = os.pipe()
    else:
        stdout_master_fd, stdout_slave_fd = io_wrap.wandb_pty(resize=False)
        stderr_master_fd, stderr_slave_fd = io_wrap.wandb_pty(resize=False)

    headless_args = {
        'command': 'headless',
        'pid': os.getpid(),
        'stdout_master_fd': stdout_master_fd,
        'stderr_master_fd': stderr_master_fd,
        'cloud': cloud,
        'port': server.port
    }
    internal_cli_path = os.path.join(
        os.path.dirname(__file__), 'internal_cli.py')

    if six.PY2 or platform.system() == "Windows":
        # TODO(adrian): close_fds=False is bad for security. we set
        # it so we can pass the PTY FDs to the wandb process. We
        # should use subprocess32, which has pass_fds.
        popen_kwargs = {'close_fds': False}
    else:
        popen_kwargs = {'pass_fds': [stdout_master_fd, stderr_master_fd]}

    # TODO(adrian): ensure we use *exactly* the same python interpreter
    # TODO(adrian): make wandb the foreground process so we don't give
    # up terminal control until syncing is finished.
    # https://stackoverflow.com/questions/30476971/is-the-child-process-in-foreground-or-background-on-fork-in-c
    wandb_process = subprocess.Popen([sys.executable, internal_cli_path, json.dumps(
        headless_args)], env=environ, **popen_kwargs)
    termlog('Tracking run with wandb version {}'.format(
        __version__))
    os.close(stdout_master_fd)
    os.close(stderr_master_fd)
    # Listen on the socket waiting for the wandb process to be ready
    try:
        success, message = server.listen(30)
    except KeyboardInterrupt:
        success = False
    else:
        if not success:
            termerror('W&B process (PID {}) did not respond'.format(
                wandb_process.pid))
    if not success:
        wandb_process.kill()
        for i in range(20):
            time.sleep(0.1)
            if wandb_process.poll() is not None:
                break
        if wandb_process.poll() is None:
            termerror('Failed to kill wandb process, PID {}'.format(
                wandb_process.pid))
        # TODO attempt to upload a debug log
        path = GLOBAL_LOG_FNAME.replace(os.getcwd()+os.sep, "")
        raise LaunchError(
            "W&B process failed to launch, see: {}".format(path))

    if platform.system() == "Windows":
        output = open(os.path.join(run.dir, "output.log"), "wb")
        stdout_redirector = io_wrap.WindowsRedirector(sys.stdout, output)
        stderr_redirector = io_wrap.WindowsRedirector(sys.stderr, output)
    else:
        stdout_slave = os.fdopen(stdout_slave_fd, 'wb')
        stderr_slave = os.fdopen(stderr_slave_fd, 'wb')
        stdout_redirector = io_wrap.FileRedirector(sys.stdout, stdout_slave)
        stderr_redirector = io_wrap.FileRedirector(sys.stderr, stderr_slave)

    # TODO(adrian): we should register this right after starting the wandb process to
    # make sure we shut down the W&B process eg. if there's an exception in the code
    # above
    atexit.register(_user_process_finished, server, hooks,
                    wandb_process, stdout_redirector, stderr_redirector)

    def _wandb_join():
        _user_process_finished(server, hooks,
                               wandb_process, stdout_redirector, stderr_redirector)
    join = _wandb_join
    _user_process_finished_called = False

    # redirect output last of all so we don't miss out on error messages
    stdout_redirector.redirect()
    if not env.is_debug():
        stderr_redirector.redirect()


def load_ipython_extension(ipython):
    pass


def login(anonymous=None, key=None):
    """Ensure this machine is logged in

       You can manually specify a key, but this method is intended to prompt for user input.

       anonymous can be "never", "must", or "allow".  If set to "must" we'll always login anonymously,
       if set to "allow" we'll only create an anonymous user if the user isn't already logged in.
    """
    # This ensures we have a global api object
    ensure_configured()
    if anonymous:
        os.environ[env.ANONYMOUS] = anonymous
    anonymous = anonymous or "never"
    in_jupyter = _get_python_type() != "python"
    if key:
        termwarn("If you're specifying your api key in code, ensure this code is not shared publically.\nConsider setting the WANDB_API_KEY environment variable, or running `wandb login` from the command line.")
        if in_jupyter:
            termwarn("Calling wandb.login() without arguments from jupyter should prompt you for an api key.")
        util.set_api_key(api, key)
        return key
    elif api.api_key and anonymous != "must":
        return api.api_key
    elif in_jupyter:
        os.environ[env.JUPYTER] = "true"
        return _jupyter_login(api=api)
    else:
        return util.prompt_api_key(api)


def _jupyter_login(force=True, api=None):
    """Attempt to login from a jupyter environment

    If force=False, we'll only attempt to auto-login, otherwise we'll prompt the user
    """
    def get_api_key_from_browser(signup=False):
        key, anonymous = None, False
        if 'google.colab' in sys.modules:
            key = jupyter.attempt_colab_login(api.app_url)
        elif 'databricks_cli' in sys.modules and 'dbutils' in sys.modules:
            # Databricks does not seem to support getpass() so we need to fail
            # early and prompt the user to configure the key manually for now.
            termerror(
                "Databricks requires api_key to be configured manually, instructions at: http://docs.wandb.com/integrations/databricks")
            raise LaunchError("Databricks integration requires api_key to be configured.")
        # For jupyter we default to not allowing anonymous
        if not key and os.environ.get(env.ANONYMOUS, "never") != "never":
            key = api.create_anonymous_api_key()
            anonymous = True
        if not key and force:
            try:
                termerror("Not authenticated.  Copy a key from https://app.wandb.ai/authorize")
                key = getpass.getpass("API Key: ").strip()
            except NotImplementedError:
                termerror("Can't accept input in this environment, you should set WANDB_API_KEY or call wandb.login(key='YOUR_API_KEY')")
        return key, anonymous

    api = api or (run.api if run else None)
    if not api:
        raise LaunchError("Internal error: api required for jupyter login")
    return util.prompt_api_key(api, browser_callback=get_api_key_from_browser)


def _init_jupyter(run):
    """Asks for user input to configure the machine if it isn't already and creates a new run.
    Log pushing and system stats don't start until `wandb.log()` is first called.
    """
    from wandb import jupyter
    from IPython.core.display import display, HTML
    # TODO: Should we log to jupyter?
    # global logging had to be disabled because it set the level to debug
    # I also disabled run logging because we're rairly using it.
    # try_to_set_up_global_logging()
    # run.enable_logging()
    os.environ[env.JUPYTER] = "true"

    if not run.api.api_key:
        key = _jupyter_login()
        # Ensure our api client picks up the new key
        if key:
            run.api.reauth()
        else:
            run.mode = "dryrun"
    run.resume = "allow"
    if run.mode == "dryrun":
        display(HTML('''
            Notebook configured with <a href="https://wandb.com" target="_blank">W&B</a>.  Results will not be sent to the cloud.  
            Call wandb.login() with an <a href="{}/authorize">api key</a> to authenticate this machine.
        '''.format(run.api.app_url)))
    else:
        displayed = False
        try:
            display(HTML('''
                Logging results to <a href="https://wandb.com" target="_blank">Weights & Biases</a>.<br/>
                Project page: <a href="{}" target="_blank">{}</a><br/>
                Run page: <a href="{}" target="_blank">{}</a><br/>
                Docs: <a href="https://docs.wandb.com/integrations/jupyter.html" target="_blank">https://docs.wandb.com/integrations/jupyter.html</a><br/>
            '''.format(run.get_project_url(), run.get_project_url(), run.get_url(), run.get_url() )))
            displayed = True
            run.save()
        except (CommError, ValueError) as e:
            if not displayed:
                display(HTML('''
                    Logging results to <a href="https://wandb.com" target="_blank">Weights & Biases</a>.<br/>
                    Couldn't load entity due to error: {}
                '''.format(e.message)))
            else:
                termerror(str(e))
            
    run.set_environment()
    run._init_jupyter_agent()
    ipython = get_ipython()
    ipython.register_magics(jupyter.WandBMagics)

    def reset_start():
        """Reset START_TIME to when the cell starts"""
        global START_TIME
        START_TIME = time.time()
    ipython.events.register("pre_run_cell", reset_start)

    def cleanup():
        # shutdown async logger because _user_process_finished isn't called in jupyter
        shutdown_async_log_thread()
        run._stop_jupyter_agent()
    ipython.events.register('post_run_cell', cleanup)


join = None
_user_process_finished_called = False


def _user_process_finished(server, hooks, wandb_process, stdout_redirector, stderr_redirector):
    global _user_process_finished_called
    if _user_process_finished_called:
        return
    _user_process_finished_called = True
    trigger.call('on_finished')

    stdout_redirector.restore()
    if not env.is_debug():
        stderr_redirector.restore()

    termlog()
    termlog("Waiting for W&B process to finish, PID {}".format(wandb_process.pid))
    server.done(hooks.exit_code)
    try:
        while wandb_process.poll() is None:
            time.sleep(0.1)
    except KeyboardInterrupt:
        pass

    if wandb_process.poll() is None:
        termlog('Killing W&B process, PID {}'.format(wandb_process.pid))
        wandb_process.kill()


# Will be set to the run object for the current run, as returned by
# wandb.init(). We may want to get rid of this, but WandbCallback
# relies on it, and it improves the API a bit (user doesn't have to
# pass the run into WandbCallback).  run is None instead of a PreInitObject
# as many places in the code check this.
run = None
config = util.PreInitObject("wandb.config")  # config object shared with the global run
summary = util.PreInitObject("wandb.summary")  # summary object shared with the global run
Api = PublicApi
# Stores what modules have been patched
patched = {
    "tensorboard": [],
    "keras": [],
    "gym": [],
    "mlflow": []
}
_saved_files = set()

def save(glob_str, base_path=None, policy="live"):
    """ Ensure all files matching *glob_str* are synced to wandb with the policy specified.

    base_path: the base path to run the glob relative to
    policy:
        live: upload the file as it changes, overwriting the previous version
        end: only upload file when the run ends
    """
    global _saved_files
    if run is None:
        raise ValueError(
            "You must call `wandb.init` before calling save")
    if policy not in ("live", "end"):
        raise ValueError(
            'Only "live" and "end" policies are currently supported.')
    if base_path is None:
        base_path = os.path.dirname(glob_str)
    if isinstance(glob_str, bytes):
        glob_str = glob_str.decode('utf-8')
    wandb_glob_str = os.path.relpath(glob_str, base_path)
    if "../" in wandb_glob_str:
        raise ValueError(
            "globs can't walk above base_path")
    if (glob_str, base_path, policy) in _saved_files:
        return []
    if glob_str.startswith("gs://") or glob_str.startswith("s3://"):
        termlog(
            "%s is a cloud storage url, can't save file to wandb." % glob_str)
        return []
    run.send_message(
        {"save_policy": {"glob": wandb_glob_str, "policy": policy}})
    files = []
    for path in glob.glob(glob_str):
        file_name = os.path.relpath(path, base_path)
        abs_path = os.path.abspath(path)
        wandb_path = os.path.join(run.dir, file_name)
        util.mkdir_exists_ok(os.path.dirname(wandb_path))
        # We overwrite existing symlinks because namespaces can change in Tensorboard
        if os.path.islink(wandb_path) and abs_path != os.readlink(wandb_path):
            os.remove(wandb_path)
            os.symlink(abs_path, wandb_path)
        elif not os.path.exists(wandb_path):
            os.symlink(abs_path, wandb_path)
        files.append(wandb_path)
    _saved_files.add((glob_str, base_path, policy))
    return files


def restore(name, run_path=None, replace=False, root="."):
    """ Downloads the specified file from cloud storage into the current run directory
    if it doesn exist.

    name: the name of the file
    run_path: optional path to a different run to pull files from
    replace: whether to download the file even if it already exists locally
    root: the directory to download the file to.  Defaults to the current
        directory or the run directory if wandb.init was called.

    returns None if it can't find the file, otherwise a file object open for reading
    raises wandb.CommError if it can't find the run
    """
    if run_path is None and run is None:
        raise ValueError(
            "You must call `wandb.init` before calling restore or specify a run_path")
    api = Api()
    api_run = api.run(run_path or run.path)
    root = run.dir if run else root
    path = os.path.exists(os.path.join(root, name))
    if path and replace == False:
        return open(path, "r")
    files = api_run.files([name])
    if len(files) == 0:
        return None
    return files[0].download(root=root, replace=True)


_tunnel_process = None


def tunnel(host, port):
    """Simple helper to open a tunnel.  Returns a public HTTPS url or None"""
    global _tunnel_process
    if _tunnel_process:
        _tunnel_process.kill()
        _tunnel_process = None
    process = subprocess.Popen("ssh -o StrictHostKeyChecking=no -o ServerAliveInterval=60 -R 80:{}:{} serveo.net".format(
        host, port), shell=True, stdout=subprocess.PIPE, stderr=subprocess.PIPE)
    while process.returncode is None:
        for line in process.stdout:
            match = re.match(r".+(https.+)$", line.decode("utf-8").strip())
            if match:
                _tunnel_process = process
                return match.group(1)
        # set returncode if the process has exited
        process.poll()
        time.sleep(1)
    return None


def monitor(options={}):
    """Starts syncing with W&B if you're in Jupyter.  Displays your W&B charts live in a Jupyter notebook.
    It's currently a context manager for legacy reasons.
    """
    try:
        from IPython.display import display
    except ImportError:
        def display(stuff): return None

    class Monitor():
        def __init__(self, options={}):
            if os.getenv(env.JUPYTER):
                display(jupyter.Run())
            else:
                self.rm = False
                termerror(
                    "wandb.monitor is only functional in Jupyter notebooks")

        def __enter__(self):
            termlog(
                "DEPRECATED: with wandb.monitor(): is deprecated, add %%wandb to the beginning of a cell to see live results.")
            pass

        def __exit__(self, *args):
            pass

    return Monitor(options)


_async_log_queue = queue.Queue()
_async_log_thread_shutdown_event = threading.Event()
_async_log_thread_complete_event = threading.Event()
_async_log_thread = None


def _async_log_thread_target():
    """Consumes async logs from our _async_log_queue and actually logs them"""
    global _async_log_thread
    shutdown_requested = False
    while not shutdown_requested:
        try:
            kwargs = _async_log_queue.get(block=True, timeout=1)
            log(**kwargs)
        except queue.Empty:
            shutdown_requested = _async_log_thread_shutdown_event.wait(1) and _async_log_queue.empty()
    _async_log_thread_complete_event.set()
    _async_log_thread = None


def _ensure_async_log_thread_started():
    """Ensures our log consuming thread is started"""
    global _async_log_thread, _async_log_thread_shutdown_event, _async_log_thread_complete_event

    if _async_log_thread is None:
        _async_log_thread_shutdown_event = threading.Event()
        _async_log_thread_complete_event = threading.Event()
        _async_log_thread = threading.Thread(target=_async_log_thread_target)
        _async_log_thread.daemon = True
        _async_log_thread.start()


def shutdown_async_log_thread():
    """Shuts down our async logging thread"""
    if _async_log_thread:
        _async_log_thread_shutdown_event.set()
        res = _async_log_thread_complete_event.wait(_shutdown_async_log_thread_wait_time)  # TODO: possible race here
        if res is False:
            termwarn('async log queue not empty after %d seconds, some log statements will be dropped' % (
                _shutdown_async_log_thread_wait_time))
            # FIXME: it is worse than this, likely the program will crash because files will be closed
        # FIXME: py 2.7 will return None here so we dont know if we dropped data


def log(row=None, commit=True, step=None, sync=True, *args, **kwargs):
    """Log a dict to the global run's history.

    wandb.log({'train-loss': 0.5, 'accuracy': 0.9})

    Args:
        row (dict, optional): A dict of serializable python objects i.e str: ints, floats, Tensors, dicts, or wandb.data_types
        commit (boolean, optional): Persist a set of metrics, if false just update the existing dict
        step (integer, optional): The global step in processing. This sets commit=True any time step increases
        sync (boolean, True): If set to False, process calls to log in a seperate thread
    """

    if run is None:
        raise ValueError(
            "You must call `wandb.init` in the same process before calling log")

    if sync == False:
        _ensure_async_log_thread_started()
        return _async_log_queue.put({"row": row, "commit": commit, "step": step})

    if row is None:
        row = {}

    if not isinstance(row, collections.Mapping):
        raise ValueError("wandb.log must be passed a dictionary")

    if any(not isinstance(key, six.string_types) for key in row.keys()):
        raise ValueError("Key values passed to `wandb.log` must be strings.")

    if commit or step is not None:
        run.history.add(row, *args, step=step, **kwargs)
    else:
        run.history.update(row, *args, **kwargs)


def ensure_configured():
    global GLOBAL_LOG_FNAME, api
    # We re-initialize here for tests
    api = InternalApi()
    GLOBAL_LOG_FNAME = os.path.abspath(os.path.join(wandb_dir(), 'debug.log'))


def uninit(only_patches=False):
    """Undo the effects of init(). Useful for testing.
    """
    global run, config, summary, patched, _saved_files
    if not only_patches:
        run = None
        config = util.PreInitObject("wandb.config")
        summary = util.PreInitObject("wandb.summary")
        _saved_files = set()
    # UNDO patches
    for mod in patched["tensorboard"]:
        module = import_module(mod[0])
        parts = mod[1].split(".")
        if len(parts) > 1:
            module = getattr(module, parts[0])
            mod[1] = parts[1]
        setattr(module, mod[1], getattr(module, "orig_"+mod[1]))
    patched["tensorboard"] = []


def reset_env(exclude=[]):
    """Remove environment variables, used in Jupyter notebooks"""
    if os.getenv(env.INITED):
        wandb_keys = [key for key in os.environ.keys() if key.startswith(
            'WANDB_') and key not in exclude]
        for key in wandb_keys:
            del os.environ[key]
        return True
    else:
        return False


def try_to_set_up_global_logging():
    """Try to set up global W&B debug log that gets re-written by every W&B process.

    It may fail (and return False) eg. if the current directory isn't user-writable
    """
    root = logging.getLogger()
    root.setLevel(logging.DEBUG)
    formatter = logging.Formatter(
        '%(asctime)s %(levelname)-7s %(threadName)-10s:%(process)d [%(filename)s:%(funcName)s():%(lineno)s] %(message)s')

    if env.is_debug():
        handler = logging.StreamHandler()
        handler.setLevel(logging.DEBUG)
        handler.setFormatter(formatter)

        root.addHandler(handler)

    try:
        handler = logging.FileHandler(GLOBAL_LOG_FNAME, mode='w')
        handler.setLevel(logging.DEBUG)
        handler.setFormatter(formatter)

        root.addHandler(handler)
    except IOError as e:  # eg. in case wandb directory isn't writable
        termerror('Failed to set up logging: {}'.format(e))
        return False

    return True


def _get_python_type():
    try:
        if 'terminal' in get_ipython().__module__:
            return 'ipython'
        else:
            return 'jupyter'
    except (NameError, AttributeError):
        return "python"


def sagemaker_auth(overrides={}, path="."):
    """ Write a secrets.env file with the W&B ApiKey and any additional secrets passed.

        Args:
            overrides (dict, optional): Additional environment variables to write to secrets.env
            path (str, optional): The path to write the secrets file.
    """

    api_key = overrides.get(env.API_KEY, Api().api_key)
    if api_key is None:
        raise ValueError(
            "Can't find W&B ApiKey, set the WANDB_API_KEY env variable or run `wandb login`")
    overrides[env.API_KEY] = api_key
    with open(os.path.join(path, "secrets.env"), "w") as file:
        for k, v in six.iteritems(overrides):
            file.write("{}={}\n".format(k, v))


def join():
    # no-op until it's overridden in _init_headless
    pass


def init(job_type=None, dir=None, config=None, project=None, entity=None, reinit=None, tags=None,
         group=None, allow_val_change=False, resume=False, force=False, tensorboard=False,
         sync_tensorboard=False, monitor_gym=False, name=None, notes=None, id=None, magic=None,
         benchmark=None, anonymous=None):
    """Initialize W&B

    If called from within Jupyter, initializes a new run and waits for a call to
    `wandb.log` to begin pushing metrics.  Otherwise, spawns a new process
    to communicate with W&B.

    Args:
        job_type (str, optional): The type of job running, defaults to 'train'
        config (dict, argparse, or tf.FLAGS, optional): The hyper parameters to store with the run
        project (str, optional): The project to push metrics to
        entity (str, optional): The entity to push metrics to
        dir (str, optional): An absolute path to a directory where metadata will be stored
        group (str, optional): A unique string shared by all runs in a given group
        tags (list, optional): A list of tags to apply to the run
        id (str, optional): A globally unique (per project) identifier for the run
        name (str, optional): A display name which does not have to be unique
        notes (str, optional): A multiline string associated with the run
        reinit (bool, optional): Allow multiple calls to init in the same process
        resume (bool, str, optional): Automatically resume this run if run from the same machine,
            you can also pass a unique run_id
        sync_tensorboard (bool, optional): Synchronize wandb logs to tensorboard or tensorboardX
        force (bool, optional): Force authentication with wandb, defaults to False
        # TODO: Add docstring
        magic (bool, dict, or str, optional): magic configuration as bool, dict, json string,
            yaml filename
        anonymous (str, optional): Can be "allow", "must", or "never". Controls whether anonymous logging is allowed.
            Defaults to never.

    Returns:
        A wandb.run object for metric and config logging.
    """
    init_args = locals()
    trigger.call('on_init', **init_args)
    global run
    global __stage_dir__

    # We allow re-initialization when we're in Jupyter or explicity opt-in to it.
    in_jupyter = _get_python_type() != "python"
    if reinit or (in_jupyter and reinit != False):
        reset_env(exclude=env.immutable_keys())
        run = None

    # TODO: deprecate tensorboard
    if tensorboard or sync_tensorboard and len(patched["tensorboard"]) == 0:
        util.get_module("wandb.tensorboard").patch()
    if monitor_gym and len(patched["gym"]) == 0:
        util.get_module("wandb.gym").monitor()

    sagemaker_config = util.parse_sm_config()
    tf_config = util.parse_tfjob_config()
    if group == None:
        group = os.getenv(env.RUN_GROUP)
    if job_type == None:
        job_type = os.getenv(env.JOB_TYPE)
    if sagemaker_config:
        # Set run_id and potentially grouping if we're in SageMaker
        run_id = os.getenv('TRAINING_JOB_NAME')
        if run_id:
            os.environ[env.RUN_ID] = '-'.join([
                run_id,
                os.getenv('CURRENT_HOST', socket.gethostname())])
        conf = json.load(
            open("/opt/ml/input/config/resourceconfig.json"))
        if group == None and len(conf["hosts"]) > 1:
            group = os.getenv('TRAINING_JOB_NAME')
        # Set secret variables
        if os.path.exists("secrets.env"):
            for line in open("secrets.env", "r"):
                key, val = line.strip().split('=', 1)
                os.environ[key] = val
    elif tf_config:
        cluster = tf_config.get('cluster')
        job_name = tf_config.get('task', {}).get('type')
        task_index = tf_config.get('task', {}).get('index')
        if job_name is not None and task_index is not None:
            # TODO: set run_id for resuming?
            run_id = cluster[job_name][task_index].rsplit(":")[0]
            if job_type == None:
                job_type = job_name
            if group == None and len(cluster.get("worker", [])) > 0:
                group = cluster[job_name][0].rsplit("-"+job_name, 1)[0]
    image = util.image_id_from_k8s()
    if image:
        os.environ[env.DOCKER] = image
    if project:
        os.environ[env.PROJECT] = project
    if entity:
        os.environ[env.ENTITY] = entity
    if group:
        os.environ[env.RUN_GROUP] = group
    if job_type:
        os.environ[env.JOB_TYPE] = job_type
    if tags:
        os.environ[env.TAGS] = ",".join(tags)
    if id:
        os.environ[env.RUN_ID] = id
        if name is None and resume is not "must":
            # We do this because of https://github.com/wandb/core/issues/2170
            # to ensure that the run's name is explicitly set to match its
            # id. If we don't do this and the id is eight characters long, the
            # backend will set the name to a generated human-friendly value.
            #
            # In any case, if the user is explicitly setting `id` but not
            # `name`, their id is probably a meaningful string that we can
            # use to label the run.
            #
            # In the resume="must" case, we know we are resuming, so we should
            # make sure to not set the name because it would have been set with
            # the original run.
            #
            # TODO: handle "auto" resume by moving this logic later when we know
            # if there is a resume.
            name = os.environ.get(env.NAME, id)  # environment variable takes precedence over this.
    if name:
        os.environ[env.NAME] = name
    if notes:
        os.environ[env.NOTES] = notes
    if magic is not None and magic is not False:
        if isinstance(magic, dict):
            os.environ[env.MAGIC] = json.dumps(magic)
        elif isinstance(magic, str):
            os.environ[env.MAGIC] = magic
        elif isinstance(magic, bool):
            pass
        else:
            termwarn("wandb.init called with invalid magic parameter type", repeat=False)
        from wandb import magic_impl
        magic_impl.magic_install(init_args=init_args)
    if benchmark:
        os.environ[env.BENCHMARK] = benchmark
    if dir:
        os.environ[env.DIR] = dir
        util.mkdir_exists_ok(wandb_dir())
    if anonymous is not None:
        os.environ[env.ANONYMOUS] = anonymous
    if os.environ.get(env.ANONYMOUS, "never") not in ["allow", "must", "never"]:
        raise LaunchError("anonymous must be set to 'allow', 'must', or 'never'")

    resume_path = os.path.join(wandb_dir(), wandb_run.RESUME_FNAME)
    if resume == True:
        os.environ[env.RESUME] = "auto"
    elif resume:
        os.environ[env.RESUME] = os.environ.get(env.RESUME, "allow")
        # TODO: remove allowing resume as a string in the future
        os.environ[env.RUN_ID] = id or resume
    elif os.path.exists(resume_path):
        os.remove(resume_path)
    if os.environ.get(env.RESUME) == 'auto' and os.path.exists(resume_path):
        if not os.environ.get(env.RUN_ID):
            os.environ[env.RUN_ID] = json.load(open(resume_path))["run_id"]

    # the following line is useful to ensure that no W&B logging happens in the user
    # process that might interfere with what they do
    # logging.basicConfig(format='user process %(asctime)s - %(name)s - %(levelname)s - %(message)s')

    # If a thread calls wandb.init() it will get the same Run object as
    # the parent. If a child process with distinct memory space calls
    # wandb.init(), it won't get an error, but it will get a result of
    # None.
    # This check ensures that a child process can safely call wandb.init()
    # after a parent has (only the parent will create the Run object).
    # This doesn't protect against the case where the parent doesn't call
    # wandb.init but two children do.
    if run or os.getenv(env.INITED):
        return run

    if __stage_dir__ is None:
        __stage_dir__ = "wandb"
        util.mkdir_exists_ok(wandb_dir())

    try:
        signal.signal(signal.SIGQUIT, _debugger)
    except (AttributeError, ValueError):
        pass

    try:
        run = wandb_run.Run.from_environment_or_defaults()
    except IOError as e:
        termerror('Failed to create run directory: {}'.format(e))
        raise LaunchError("Could not write to filesystem.")

    run.set_environment()

    def set_global_config(run):
        global config  # because we already have a local config
        config = run.config
    set_global_config(run)
    global summary
    summary = run.summary

    # set this immediately after setting the run and the config. if there is an
    # exception after this it'll probably break the user script anyway
    os.environ[env.INITED] = '1'

    if in_jupyter:
        _init_jupyter(run)
    elif run.mode == 'clirun':
        pass
    elif run.mode == 'run':
        api = InternalApi()
        # let init_jupyter handle this itself
        if not in_jupyter and not api.api_key:
            termlog(
                "W&B is a tool that helps track and visualize machine learning experiments")
            if force:
                termerror(
                    "No credentials found.  Run \"wandb login\" or \"wandb off\" to disable wandb")
            else:
                if util.prompt_api_key(api):
                    _init_headless(run)
                else:
                    termlog(
                        "No credentials found.  Run \"wandb login\" to visualize your metrics")
                    run.mode = "dryrun"
                    _init_headless(run, False)
        else:
            _init_headless(run)
    elif run.mode == 'dryrun':
        termlog(
            'Dry run mode, not syncing to the cloud.')
        _init_headless(run, False)
    else:
        termerror(
            'Invalid run mode "%s". Please unset WANDB_MODE.' % run.mode)
        raise LaunchError("The WANDB_MODE environment variable is invalid.")

    # set the run directory in the config so it actually gets persisted
    run.config.set_run_dir(run.dir)

    if sagemaker_config:
        run.config.update(sagemaker_config)
        allow_val_change = True
    if config:
        run.config.update(config, allow_val_change=allow_val_change)

    # Access history to ensure resumed is set when resuming
    run.history
    # Load the summary to support resuming
    run.summary.load()

    atexit.register(_wandb_finished, run)

    return run


def _wandb_finished(run):
    # must shutdown async logging thread before closing files
    shutdown_async_log_thread()
    run.close_files()

tensorflow = util.LazyLoader('tensorflow', globals(), 'wandb.tensorflow')
tensorboard = util.LazyLoader('tensorboard', globals(), 'wandb.tensorboard')
jupyter = util.LazyLoader('jupyter', globals(), 'wandb.jupyter')
keras = util.LazyLoader('keras', globals(), 'wandb.keras')
fastai = util.LazyLoader('fastai', globals(), 'wandb.fastai')
docker = util.LazyLoader('docker', globals(), 'wandb.docker')
xgboost = util.LazyLoader('xgboost', globals(), 'wandb.xgboost')
gym = util.LazyLoader('gym', globals(), 'wandb.gym')
ray = util.LazyLoader('ray', globals(), 'wandb.ray')

# Auto patch mlflow, this fails gracefully and can be disabled with WANDB_SYNC_MLFLOW=disabled
mlflow.patch()

__all__ = ['init', 'config', 'summary', 'join', 'login', 'log', 'save', 'restore',
    'tensorflow', 'watch', 'types', 'tensorboard', 'jupyter', 'keras', 'fastai', 
    'docker', 'xgboost', 'gym', 'ray', 'mlflow', 'run', 'join', 'Image', 'Video', 
    'Audio',  'Table', 'Html', 'Object3D', 'Histogram', 'Graph', 'Api']<|MERGE_RESOLUTION|>--- conflicted
+++ resolved
@@ -48,12 +48,8 @@
 from wandb import wandb_socket
 from wandb import streaming_log
 from wandb import util
-<<<<<<< HEAD
 from wandb import mlflow
 from wandb.run_manager import LaunchError
-=======
-from wandb.run_manager import LaunchError, Process
->>>>>>> c57a5d09
 from wandb.data_types import Image
 from wandb.data_types import Video
 from wandb.data_types import Audio
